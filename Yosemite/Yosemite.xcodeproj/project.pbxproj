--- conflicted
+++ resolved
@@ -50,16 +50,13 @@
 		02FF055D23D9846A0058E6E7 /* FileManager+URLTests.swift in Sources */ = {isa = PBXBuildFile; fileRef = 02FF055A23D9846A0058E6E7 /* FileManager+URLTests.swift */; };
 		02FF055F23D985710058E6E7 /* URL+MediaTests.swift in Sources */ = {isa = PBXBuildFile; fileRef = 02FF055E23D985710058E6E7 /* URL+MediaTests.swift */; };
 		02FF056123D98FD40058E6E7 /* ImageSourceWriter.swift in Sources */ = {isa = PBXBuildFile; fileRef = 02FF056023D98FD40058E6E7 /* ImageSourceWriter.swift */; };
-<<<<<<< HEAD
 		02FF056323DE9C490058E6E7 /* MediaAction.swift in Sources */ = {isa = PBXBuildFile; fileRef = 02FF056223DE9C490058E6E7 /* MediaAction.swift */; };
 		02FF056523DE9C8B0058E6E7 /* MediaStore.swift in Sources */ = {isa = PBXBuildFile; fileRef = 02FF056423DE9C8B0058E6E7 /* MediaStore.swift */; };
 		02FF056723DEB2180058E6E7 /* MediaStoreTests.swift in Sources */ = {isa = PBXBuildFile; fileRef = 02FF056623DEB2180058E6E7 /* MediaStoreTests.swift */; };
 		02FF056F23E04F320058E6E7 /* MockMediaExportService.swift in Sources */ = {isa = PBXBuildFile; fileRef = 02FF056E23E04F320058E6E7 /* MockMediaExportService.swift */; };
-=======
 		02FF056923DECD5B0058E6E7 /* MediaImageExporterTests.swift in Sources */ = {isa = PBXBuildFile; fileRef = 02FF056823DECD5B0058E6E7 /* MediaImageExporterTests.swift */; };
 		02FF056B23DED3670058E6E7 /* Media.xcassets in Resources */ = {isa = PBXBuildFile; fileRef = 02FF056A23DED3670058E6E7 /* Media.xcassets */; };
 		02FF056D23DEDCB90058E6E7 /* MockImageSourceWriter.swift in Sources */ = {isa = PBXBuildFile; fileRef = 02FF056C23DEDCB90058E6E7 /* MockImageSourceWriter.swift */; };
->>>>>>> 4e334eb5
 		0E67B79585034C4DD75C8117 /* Pods_Yosemite.framework in Frameworks */ = {isa = PBXBuildFile; fileRef = C25501C7F936D2FD32FAF3F4 /* Pods_Yosemite.framework */; };
 		36941EA7B9242CAB1FF828BC /* Pods_YosemiteTests.framework in Frameworks */ = {isa = PBXBuildFile; fileRef = 991BBCE6E4A92F0A028885D8 /* Pods_YosemiteTests.framework */; };
 		450106872399AB3F00E24722 /* TaxClass+ReadOnlyConvertible.swift in Sources */ = {isa = PBXBuildFile; fileRef = 450106862399AB3F00E24722 /* TaxClass+ReadOnlyConvertible.swift */; };
@@ -249,16 +246,13 @@
 		02FF055A23D9846A0058E6E7 /* FileManager+URLTests.swift */ = {isa = PBXFileReference; fileEncoding = 4; lastKnownFileType = sourcecode.swift; path = "FileManager+URLTests.swift"; sourceTree = "<group>"; };
 		02FF055E23D985710058E6E7 /* URL+MediaTests.swift */ = {isa = PBXFileReference; lastKnownFileType = sourcecode.swift; path = "URL+MediaTests.swift"; sourceTree = "<group>"; };
 		02FF056023D98FD40058E6E7 /* ImageSourceWriter.swift */ = {isa = PBXFileReference; lastKnownFileType = sourcecode.swift; path = ImageSourceWriter.swift; sourceTree = "<group>"; };
-<<<<<<< HEAD
 		02FF056223DE9C490058E6E7 /* MediaAction.swift */ = {isa = PBXFileReference; lastKnownFileType = sourcecode.swift; path = MediaAction.swift; sourceTree = "<group>"; };
 		02FF056423DE9C8B0058E6E7 /* MediaStore.swift */ = {isa = PBXFileReference; lastKnownFileType = sourcecode.swift; path = MediaStore.swift; sourceTree = "<group>"; };
 		02FF056623DEB2180058E6E7 /* MediaStoreTests.swift */ = {isa = PBXFileReference; lastKnownFileType = sourcecode.swift; path = MediaStoreTests.swift; sourceTree = "<group>"; };
 		02FF056E23E04F320058E6E7 /* MockMediaExportService.swift */ = {isa = PBXFileReference; lastKnownFileType = sourcecode.swift; path = MockMediaExportService.swift; sourceTree = "<group>"; };
-=======
 		02FF056823DECD5B0058E6E7 /* MediaImageExporterTests.swift */ = {isa = PBXFileReference; lastKnownFileType = sourcecode.swift; path = MediaImageExporterTests.swift; sourceTree = "<group>"; };
 		02FF056A23DED3670058E6E7 /* Media.xcassets */ = {isa = PBXFileReference; lastKnownFileType = folder.assetcatalog; path = Media.xcassets; sourceTree = "<group>"; };
 		02FF056C23DEDCB90058E6E7 /* MockImageSourceWriter.swift */ = {isa = PBXFileReference; lastKnownFileType = sourcecode.swift; path = MockImageSourceWriter.swift; sourceTree = "<group>"; };
->>>>>>> 4e334eb5
 		35381AA86D039850A916E336 /* Pods-YosemiteTests.release-alpha.xcconfig */ = {isa = PBXFileReference; includeInIndex = 1; lastKnownFileType = text.xcconfig; name = "Pods-YosemiteTests.release-alpha.xcconfig"; path = "../Pods/Target Support Files/Pods-YosemiteTests/Pods-YosemiteTests.release-alpha.xcconfig"; sourceTree = "<group>"; };
 		450106862399AB3F00E24722 /* TaxClass+ReadOnlyConvertible.swift */ = {isa = PBXFileReference; lastKnownFileType = sourcecode.swift; path = "TaxClass+ReadOnlyConvertible.swift"; sourceTree = "<group>"; };
 		45010692239A6C9F00E24722 /* TaxClassStore.swift */ = {isa = PBXFileReference; lastKnownFileType = sourcecode.swift; path = TaxClassStore.swift; sourceTree = "<group>"; };
@@ -811,11 +805,8 @@
 				B5C9DE1E2087FF20006B910A /* MockupProcessor.swift */,
 				B5C9DE202087FF20006B910A /* MockupAcount.swift */,
 				02FF055523D984310058E6E7 /* MockupFileManager.swift */,
-<<<<<<< HEAD
 				02FF056E23E04F320058E6E7 /* MockMediaExportService.swift */,
-=======
 				02FF056C23DEDCB90058E6E7 /* MockImageSourceWriter.swift */,
->>>>>>> 4e334eb5
 				B5C9DE212087FF20006B910A /* MockupSite.swift */,
 				B5A01CA020D19C4700E3207E /* MockupStorage.swift */,
 				B53A569F211245E0000776C9 /* MockupStorage+Sample.swift */,
