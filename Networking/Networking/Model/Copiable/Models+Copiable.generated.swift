--- conflicted
+++ resolved
@@ -682,7 +682,6 @@
     }
 }
 
-<<<<<<< HEAD
 extension ShipmentTracking {
     public func copy(
         siteID: CopiableProp<Int64> = .copy,
@@ -709,7 +708,10 @@
             trackingProvider: trackingProvider,
             trackingURL: trackingURL,
             dateShipped: dateShipped
-=======
+        )
+    }
+}
+
 extension Refund {
     public func copy(
         refundID: CopiableProp<Int64> = .copy,
@@ -748,7 +750,6 @@
             createAutomated: createAutomated,
             items: items,
             shippingLines: shippingLines
->>>>>>> 3f8e5d79
         )
     }
 }
