--- conflicted
+++ resolved
@@ -215,11 +215,8 @@
             lhs.shippingAddress == rhs.shippingAddress &&
             lhs.coupons.count == rhs.coupons.count &&
             lhs.coupons.sorted() == rhs.coupons.sorted() &&
-<<<<<<< HEAD
-=======
             lhs.refunds.count == rhs.refunds.count &&
             lhs.refunds.sorted() == rhs.refunds.sorted() &&
->>>>>>> 0d7dca89
             lhs.items.count == rhs.items.count &&
             lhs.items.sorted() == rhs.items.sorted()
     }
