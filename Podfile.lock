PODS:
  - 1PasswordExtension (1.8.6)
  - Alamofire (4.8.0)
  - AppAuth (1.4.0):
    - AppAuth/Core (= 1.4.0)
    - AppAuth/ExternalUserAgent (= 1.4.0)
  - AppAuth/Core (1.4.0)
  - AppAuth/ExternalUserAgent (1.4.0)
  - Automattic-Tracks-iOS (0.9.0):
    - CocoaLumberjack (~> 3)
    - Reachability (~> 3)
    - Sentry (~> 6)
    - Sodium (>= 0.9.1)
    - UIDeviceIdentifier (~> 1)
  - Charts (3.6.0):
    - Charts/Core (= 3.6.0)
  - Charts/Core (3.6.0)
  - CocoaLumberjack (3.5.3):
    - CocoaLumberjack/Core (= 3.5.3)
  - CocoaLumberjack/Core (3.5.3)
  - CocoaLumberjack/Swift (3.5.3):
    - CocoaLumberjack/Core
  - FormatterKit/Resources (1.9.0)
  - FormatterKit/TimeIntervalFormatter (1.9.0):
    - FormatterKit/Resources
  - GoogleSignIn (5.0.2):
    - AppAuth (~> 1.2)
    - GTMAppAuth (~> 1.0)
    - GTMSessionFetcher/Core (~> 1.1)
  - Gridicons (1.0)
  - GTMAppAuth (1.2.2):
    - AppAuth/Core (~> 1.4)
    - GTMSessionFetcher/Core (~> 1.5)
  - GTMSessionFetcher/Core (1.5.0)
  - KeychainAccess (3.2.1)
  - Kingfisher (5.11.0):
    - Kingfisher/Core (= 5.11.0)
  - Kingfisher/Core (5.11.0)
  - lottie-ios (3.1.9)
  - NSObject-SafeExpectations (0.0.4)
  - "NSURL+IDN (0.4)"
  - Reachability (3.2)
  - Sentry (6.2.1):
    - Sentry/Core (= 6.2.1)
  - Sentry/Core (6.2.1)
  - Sodium (0.9.1)
  - Sourcery (1.0.3)
  - StripeTerminal (1.4.0)
  - SVProgressHUD (2.2.5)
  - UIDeviceIdentifier (1.6.0)
  - WordPress-Aztec-iOS (1.11.0)
  - WordPress-Editor-iOS (1.11.0):
    - WordPress-Aztec-iOS (= 1.11.0)
  - WordPressAuthenticator (1.38.0):
    - 1PasswordExtension (~> 1.8.6)
    - Alamofire (~> 4.8)
    - CocoaLumberjack (~> 3.5)
    - GoogleSignIn (~> 5.0.2)
    - Gridicons (~> 1.0)
    - lottie-ios (~> 3.1.6)
    - "NSURL+IDN (= 0.4)"
    - SVProgressHUD (~> 2.2.5)
    - WordPressKit (~> 4.18-beta)
    - WordPressShared (~> 1.12-beta)
    - WordPressUI (~> 1.7-beta)
  - WordPressKit (4.32.0):
    - Alamofire (~> 4.8.0)
    - CocoaLumberjack (~> 3.4)
    - NSObject-SafeExpectations (= 0.0.4)
    - UIDeviceIdentifier (~> 1.4)
    - WordPressShared (~> 1.15-beta)
    - wpxmlrpc (~> 0.9)
  - WordPressShared (1.15.0):
    - CocoaLumberjack (~> 3.4)
    - FormatterKit/TimeIntervalFormatter (~> 1.8)
  - WordPressUI (1.12.1)
  - Wormholy (1.6.4)
  - WPMediaPicker (1.7.1)
  - wpxmlrpc (0.9.0)
  - XLPagerTabStrip (9.0.0)
  - ZendeskCommonUISDK (4.2.0):
    - ZendeskSDKConfigurationsSDK (~> 1.1.2)
  - ZendeskCoreSDK (2.2.2)
  - ZendeskMessagingAPISDK (3.2.0):
    - ZendeskSDKConfigurationsSDK (~> 1.1.2)
  - ZendeskMessagingSDK (3.2.0):
    - ZendeskCommonUISDK (~> 4.2.0)
    - ZendeskMessagingAPISDK (~> 3.2.0)
  - ZendeskSDKConfigurationsSDK (1.1.3)
  - ZendeskSupportProvidersSDK (5.0.1):
    - ZendeskCoreSDK (~> 2.2.1)
  - ZendeskSupportSDK (5.0.1):
    - ZendeskMessagingSDK (~> 3.2.0)
    - ZendeskSupportProvidersSDK (~> 5.0.1)

DEPENDENCIES:
  - Alamofire (~> 4.8)
  - Automattic-Tracks-iOS (~> 0.9.0)
  - Charts (~> 3.6.0)
  - CocoaLumberjack (~> 3.5)
  - CocoaLumberjack/Swift (~> 3.5)
  - Gridicons (~> 1.0)
  - KeychainAccess (~> 3.2)
  - Kingfisher (~> 5.11.0)
  - Sourcery (~> 1.0.3)
  - StripeTerminal (~> 1.4.0)
  - WordPress-Editor-iOS (~> 1.11.0)
  - WordPressAuthenticator (~> 1.38.0)
  - WordPressKit (~> 4.32.0)
  - WordPressShared (~> 1.15)
  - WordPressUI (~> 1.12.1)
  - Wormholy (~> 1.6.4)
  - WPMediaPicker (~> 1.7.1)
  - XLPagerTabStrip (~> 9.0)
  - ZendeskSupportSDK (~> 5.0)

SPEC REPOS:
  https://github.com/wordpress-mobile/cocoapods-specs.git:
    - WordPressAuthenticator
    - WordPressKit
    - WordPressShared
  trunk:
    - 1PasswordExtension
    - Alamofire
    - AppAuth
    - Automattic-Tracks-iOS
    - Charts
    - CocoaLumberjack
    - FormatterKit
    - GoogleSignIn
    - Gridicons
    - GTMAppAuth
    - GTMSessionFetcher
    - KeychainAccess
    - Kingfisher
    - lottie-ios
    - NSObject-SafeExpectations
    - "NSURL+IDN"
    - Reachability
    - Sentry
    - Sodium
    - Sourcery
    - StripeTerminal
    - SVProgressHUD
    - UIDeviceIdentifier
    - WordPress-Aztec-iOS
    - WordPress-Editor-iOS
    - WordPressUI
    - Wormholy
    - WPMediaPicker
    - wpxmlrpc
    - XLPagerTabStrip
    - ZendeskCommonUISDK
    - ZendeskCoreSDK
    - ZendeskMessagingAPISDK
    - ZendeskMessagingSDK
    - ZendeskSDKConfigurationsSDK
    - ZendeskSupportProvidersSDK
    - ZendeskSupportSDK

SPEC CHECKSUMS:
  1PasswordExtension: f97cc80ae58053c331b2b6dc8843ba7103b33794
  Alamofire: 3ec537f71edc9804815215393ae2b1a8ea33a844
  AppAuth: 31bcec809a638d7bd2f86ea8a52bd45f6e81e7c7
  Automattic-Tracks-iOS: f6ece12d2e630b55b701bac8bcf4301fcce9a327
  Charts: b1e3a1f5a1c9ba5394438ca3b91bd8c9076310af
  CocoaLumberjack: 2f44e60eb91c176d471fdba43b9e3eae6a721947
  FormatterKit: 184db51bf120b633693a73624a4cede89ec51a41
  GoogleSignIn: 7137d297ddc022a7e0aa4619c86d72c909fa7213
  Gridicons: f032dbc3350f8648e0fabe3e531b72cf97d428a9
  GTMAppAuth: ad5c2b70b9a8689e1a04033c9369c4915bfcbe89
  GTMSessionFetcher: b3503b20a988c4e20cc189aa798fd18220133f52
  KeychainAccess: d5470352939ced6d6f7fb51cb2e67aae51fc294f
  Kingfisher: 4569606189149e19c7d9439f47e885d0679b7a90
  lottie-ios: 3a3758ef5a008e762faec9c9d50a39842f26d124
  NSObject-SafeExpectations: ab8fe623d36b25aa1f150affa324e40a2f3c0374
  "NSURL+IDN": afc873e639c18138a1589697c3add197fe8679ca
  Reachability: 33e18b67625424e47b6cde6d202dce689ad7af96
  Sentry: 9b922b396b0e0bca8516a10e36b0ea3ebea5faf7
  Sodium: 23d11554ecd556196d313cf6130d406dfe7ac6da
  Sourcery: 70a6048014bd4f37ea80e6bd4354d47bf3b760e1
  StripeTerminal: be33ec308dba387ce707bf08aafa90debf29ea7f
  SVProgressHUD: 1428aafac632c1f86f62aa4243ec12008d7a51d6
  UIDeviceIdentifier: f4bf3b343581a1beacdbf5fb1a8825bd5f05a4a4
  WordPress-Aztec-iOS: 050b34d4c3adfb7c60363849049b13d60683b348
  WordPress-Editor-iOS: 304098424f1051cb271546c99f906aac296b1b81
  WordPressAuthenticator: 4ccd7f41bae37247883922ad92a14f18cc759bf3
  WordPressKit: 438af1e601ca74ff0d68efa17b4528cb7d8638a7
  WordPressShared: e1915cf3b4ac33f41c47610693b9ca30c0cdab45
  WordPressUI: 414bf3a7d007618f94a1c7969d6e849779877d5d
  Wormholy: 2e70f64227e010d363f8d33268369f77faf12471
  WPMediaPicker: 46ae5807c8f64d30a39c28812ad150837a424ed2
  wpxmlrpc: bf55a43a7e710bd2a4fb8c02dfe83b1246f14f13
  XLPagerTabStrip: 61c57fd61f611ee5f01ff1495ad6fbee8bf496c5
  ZendeskCommonUISDK: afbee7c58c04cf88012a48c079599ec0d1590d16
  ZendeskCoreSDK: 86513e62c1ab68913416c9044463d9b687ca944f
  ZendeskMessagingAPISDK: c12dacdb94a89a957d911d5cff82a7cc9ee9666b
  ZendeskMessagingSDK: 9cd3a5af8bc0766b5e4774d8cbd8a0468263af97
  ZendeskSDKConfigurationsSDK: 918241bc7ec30e0af9e1b16333d54a584ee8ab9e
  ZendeskSupportProvidersSDK: e183d32abac888c448469e2005c4a5a8c3ed73f0
  ZendeskSupportSDK: e52f37fa8bcba91f024b81025869fe5a2860f741

<<<<<<< HEAD
PODFILE CHECKSUM: 895b6d9ecf1ba09e710bf37657bfb402f10c605a
=======
PODFILE CHECKSUM: 6373f8df9e01453dada082af519df7396222805e
>>>>>>> 8795a099

COCOAPODS: 1.10.1<|MERGE_RESOLUTION|>--- conflicted
+++ resolved
@@ -31,7 +31,7 @@
   - GTMAppAuth (1.2.2):
     - AppAuth/Core (~> 1.4)
     - GTMSessionFetcher/Core (~> 1.5)
-  - GTMSessionFetcher/Core (1.5.0)
+  - GTMSessionFetcher/Core (1.6.1)
   - KeychainAccess (3.2.1)
   - Kingfisher (5.11.0):
     - Kingfisher/Core (= 5.11.0)
@@ -47,7 +47,7 @@
   - Sourcery (1.0.3)
   - StripeTerminal (1.4.0)
   - SVProgressHUD (2.2.5)
-  - UIDeviceIdentifier (1.6.0)
+  - UIDeviceIdentifier (1.5.0)
   - WordPress-Aztec-iOS (1.11.0)
   - WordPress-Editor-iOS (1.11.0):
     - WordPress-Aztec-iOS (= 1.11.0)
@@ -169,7 +169,7 @@
   GoogleSignIn: 7137d297ddc022a7e0aa4619c86d72c909fa7213
   Gridicons: f032dbc3350f8648e0fabe3e531b72cf97d428a9
   GTMAppAuth: ad5c2b70b9a8689e1a04033c9369c4915bfcbe89
-  GTMSessionFetcher: b3503b20a988c4e20cc189aa798fd18220133f52
+  GTMSessionFetcher: 36689134877faeb055b27dfa4ccc9ceaa42e029e
   KeychainAccess: d5470352939ced6d6f7fb51cb2e67aae51fc294f
   Kingfisher: 4569606189149e19c7d9439f47e885d0679b7a90
   lottie-ios: 3a3758ef5a008e762faec9c9d50a39842f26d124
@@ -181,7 +181,7 @@
   Sourcery: 70a6048014bd4f37ea80e6bd4354d47bf3b760e1
   StripeTerminal: be33ec308dba387ce707bf08aafa90debf29ea7f
   SVProgressHUD: 1428aafac632c1f86f62aa4243ec12008d7a51d6
-  UIDeviceIdentifier: f4bf3b343581a1beacdbf5fb1a8825bd5f05a4a4
+  UIDeviceIdentifier: a79ccdfc940373835a7d8e9fc7541e6bf61b6319
   WordPress-Aztec-iOS: 050b34d4c3adfb7c60363849049b13d60683b348
   WordPress-Editor-iOS: 304098424f1051cb271546c99f906aac296b1b81
   WordPressAuthenticator: 4ccd7f41bae37247883922ad92a14f18cc759bf3
@@ -200,10 +200,6 @@
   ZendeskSupportProvidersSDK: e183d32abac888c448469e2005c4a5a8c3ed73f0
   ZendeskSupportSDK: e52f37fa8bcba91f024b81025869fe5a2860f741
 
-<<<<<<< HEAD
-PODFILE CHECKSUM: 895b6d9ecf1ba09e710bf37657bfb402f10c605a
-=======
-PODFILE CHECKSUM: 6373f8df9e01453dada082af519df7396222805e
->>>>>>> 8795a099
+PODFILE CHECKSUM: 4ec951330fcaadf69d6030a520eba6d1f0603076
 
 COCOAPODS: 1.10.1