--- conflicted
+++ resolved
@@ -1,10 +1,7 @@
 1.4
 -----
-<<<<<<< HEAD
 - improvement: The store switcher now allows you to go back to the previous screen without logging you out
-=======
 - bugfix: correctly flips chevron on Dashboard > New Orders, to support RTL languages.
->>>>>>> 4dae65a5
 
 1.3
 -----
