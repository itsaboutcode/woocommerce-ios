--- conflicted
+++ resolved
@@ -1,12 +1,9 @@
 3.1
 -----
-<<<<<<< HEAD
-- bugfix: fixed UI appearance of reviews with dark mode enabled.
-=======
 - Enhancement: The Reviews tab now presents all the Product Reviews
 - bugfix: now Order Detail should not have some dark cells when launching the app in Dark mode.
 - bugfix: fixed UI appearance on cells of Order List when tappen with dark mode enabled.
->>>>>>> 123ed850
+- bugfix: fixed UI appearance of reviews with dark mode enabled.
 
 3.0
 -----
