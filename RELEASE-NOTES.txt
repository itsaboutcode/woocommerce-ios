--- conflicted
+++ resolved
@@ -1,12 +1,9 @@
 4.4
 -----
-<<<<<<< HEAD
- 
-=======
+ 
 - Order Detail: the HTML shipping method is now showed correctly
 
 
->>>>>>> 54f6e860
 4.3
 -----
 - Products: now the Product details can be edited and saved outside Products tab (e.g. from Order details or Top Performers).
