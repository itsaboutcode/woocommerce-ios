*** PLEASE FOLLOW THIS FORMAT: [<priority indicator, more stars = higher priority>] <description> [<PR URL>]

6.9
-----
<<<<<<< HEAD
- [*] Order Detail: now we display a loader on top, to communicate that the order detail view has not yet been fully loaded. [https://github.com/woocommerce/woocommerce-ios/pull/4396]
=======
- [*] Products: You can edit product attributes for variations right from the main product form. [https://github.com/woocommerce/woocommerce-ios/pull/4350]
>>>>>>> 9708242e

6.8
-----

- [***] Dropped iOS 13 support. From now we support iOS 14 and later. [https://github.com/woocommerce/woocommerce-ios/pull/4209]
- [**] Products: Added the option to create and edit a virtual product directly from the product detail screen. [https://github.com/woocommerce/woocommerce-ios/pull/4214]

6.7
-----
- [**] Add-Ons: Order add-ons are now available as a beta feature. To try it, enable it from settings! [https://github.com/woocommerce/woocommerce-ios/pull/4119]

6.6
-----
- [*] Fix: Product variations only support at most one image, so we won't show an option to add a second one. [https://github.com/woocommerce/woocommerce-ios/pull/3994]
- [*] Fix: The screen to select images from the Media Library would sometimes crash when the library had a specific number of images. [https://github.com/woocommerce/woocommerce-ios/pull/4003]
- [*] Improved error messages for logins. [https://github.com/woocommerce/woocommerce-ios/pull/3957]

6.5
-----
- [*] Fix: Product images with non-latin characters in filenames now will load correctly and won't break Media Library. [https://github.com/woocommerce/woocommerce-ios/pull/3935]
- [*] Fix: The screen to select images from the Media Library would sometimes crash when the library had a specific number of images. [https://github.com/woocommerce/woocommerce-ios/pull/4070]

6.4
-----
- [*] Login: New design and illustrations for the initial login screen, promoting the app's main features. [https://github.com/woocommerce/woocommerce-ios/pull/3867]
- [*] Enhancement/fix: Unify back button style across the app. [https://github.com/woocommerce/woocommerce-ios/pull/3872]

6.3
-----
- [**] Products: Now you can add variable products from the create product action sheet. [https://github.com/woocommerce/woocommerce-ios/pull/3836]
- [**] Products: Now you can easily publish a product draft or pending product using the navigation bar buttons [https://github.com/woocommerce/woocommerce-ios/pull/3846]
- [*] Fix: In landscape orientation, all backgrounds on detail screens and their subsections now extend edge-to-edge. [https://github.com/woocommerce/woocommerce-ios/pull/3808]
- [*] Fix: Creating an attribute or a variation no longer saves your product pending changes. [https://github.com/woocommerce/woocommerce-ios/pull/3832]
- [*] Enhancement/fix: image & text footnote info link rows are now center aligned in order details reprint shipping label info row and reprint screen. [https://github.com/woocommerce/woocommerce-ios/pull/3805]

6.2
-----

- [***] Products: When editing a product, you can now create/delete/update product variations, product attributes and product attribute options. https://github.com/woocommerce/woocommerce-ios/pull/3791
- [**] Large titles are enabled for the four main tabs like in Android. In Dashboard and Orders tab, a workaround is implemented with some UI/UX tradeoffs where the title size animation is not as smooth among other minor differences from Products and Reviews tab. We can encourage beta users to share any UI issues they find with large titles. [https://github.com/woocommerce/woocommerce-ios/pull/3763]
- [*] Fix: Load product inventory settings in read-only mode when the product has a decimal stock quantity. This fixes the products tab not loading due to product decoding errors when third-party plugins enable decimal stock quantities. [https://github.com/woocommerce/woocommerce-ios/pull/3717]
- [*] Fix: Loading state stuck in Reviews List. [https://github.com/woocommerce/woocommerce-ios/pull/3753]

6.1
-----
- [**] Products: When editing variable products, you can now edit the variation attributes to select different attribute options. [https://github.com/woocommerce/woocommerce-ios/pull/3628]
- [*] Fixes a bug where long pressing the back button sometimes displayed an empty list of screens.
- [*] Product Type: Updated product type detail to display "Downloadable" if a product is downloadable. [https://github.com/woocommerce/woocommerce-ios/pull/3647]
- [*] Product Description: Updated the placeholder text in the Aztec Editor screens to provide more context. [https://github.com/woocommerce/woocommerce-ios/pull/3668]
- [*] Fix: Update the downloadable files row to read-only, if the product is accessed from Order Details. [https://github.com/woocommerce/woocommerce-ios/pull/3669]
- [*] Fix: Thumbnail image of a product wasn't being loaded correctly in Order Details. [https://github.com/woocommerce/woocommerce-ios/pull/3678]
- [*] Fix: Allow product's `regular_price` to be a number and `sold_individually` to be `null` as some third-party plugins could alter the type in the API. This could help with the products tab not loading due to product decoding errors. [https://github.com/woocommerce/woocommerce-ios/pull/3679]
- [internal] Attempted fix for a crash in product image upload. [https://github.com/woocommerce/woocommerce-ios/pull/3693]

6.0
-----
- [**] Due to popular demand, the product SKU is displayed once again in Order Details screen. [https://github.com/woocommerce/woocommerce-ios/pull/3564]
- [*] Updated copyright notice to WooCommerce
- [*] Fix: top performers in "This Week" tab should be showing the same data as in WC Admin.
- [*] Fix: visitor stats in Dashboard should be more consistent with web data on days when the end date for more than one tab is the same (e.g. "This Week" and "This Month" both end on January 31). [https://github.com/woocommerce/woocommerce-ios/pull/3532]
- [*] Fix: navbar title on cross-sells products list displayed title for upsells [https://github.com/woocommerce/woocommerce-ios/pull/3565]
- [*] Added drag-and-drop sorting to Linked Products [https://github.com/woocommerce/woocommerce-ios/pull/3548]
- [internal] Refactored Core Data migrator stack to help reduce crashes [https://github.com/woocommerce/woocommerce-ios/pull/3523]


5.9
-----
- [**] Product List: if a user applies custom sort orders and filters in the Product List, now when they reopen the app will be able to see the previous settings applied. [https://github.com/woocommerce/woocommerce-ios/pull/3454]
- [*] Removed fulfillment screen and moved fulfillment to the order details screen. [https://github.com/woocommerce/woocommerce-ios/pull/3453]
- [*] Fix: billing information action sheets now are presented correctly on iPad. [https://github.com/woocommerce/woocommerce-ios/pull/3457]
- [*] fix: the rows in the product search list now don't have double separators. [https://github.com/woocommerce/woocommerce-ios/pull/3456]
- [*] Fix: During login, the spinner when a continue button is in loading state is now visible in dark mode. [https://github.com/woocommerce/woocommerce-ios/pull/3472]
- [*] fix: when adding a note to an order, the text gets no more deleted if you tap on “Email note to customer”. [https://github.com/woocommerce/woocommerce-ios/pull/3473]
- [*] Added Fees to order details. [https://github.com/woocommerce/woocommerce-ios/pull/3475]
- [*] fix: now we don't show any more similar alert notices if an error occurred. [https://github.com/woocommerce/woocommerce-ios/pull/3474]
- [*] fix: in Settings > Switch Store, the spinner in the "Continue" button at the bottom is now visible in dark mode. [https://github.com/woocommerce/woocommerce-ios/pull/3468]
- [*] fix: in order details, the shipping and billing address are displayed in the order of the country (in some eastern Asian countries, the address starts from the largest unit to the smallest). [https://github.com/woocommerce/woocommerce-ios/pull/3469]
- [*] fix: product is now read-only when opened from the order details. [https://github.com/woocommerce/woocommerce-ios/pull/3491]
- [*] fix: pull to refresh on the order status picker screen does not resets anymore the current selection. [https://github.com/woocommerce/woocommerce-ios/pull/3493]
- [*] When adding or editing a link (e.g. in a product description) link settings are now presented as a popover on iPad. [https://github.com/woocommerce/woocommerce-ios/pull/3492]
- [*] fix: the glitch when launching the app in logged out state or after tapping "Try another account" in store picker is now gone. [https://github.com/woocommerce/woocommerce-ios/pull/3498]
- [*] Minor enhancements: in product editing form > product reviews list, the rows don't show highlighted state on tap anymore since they are not actionable. Same for the number of upsell and cross-sell products in product editing form > linked products. [https://github.com/woocommerce/woocommerce-ios/pull/3502]


5.8
-----
- [***] Products M5 features are now available to all. Products M5 features: add and edit linked products, add and edit downloadable files, product deletion. [https://github.com/woocommerce/woocommerce-ios/pull/3420]
- [***] Shipping labels M1 features are now available to all: view shipping label details, request a refund, and reprint a shipping label via AirPrint. [https://github.com/woocommerce/woocommerce-ios/pull/3436]
- [**] Improved login flow, including better error handling. [https://github.com/woocommerce/woocommerce-ios/pull/3332]


5.7
-----
- [***] Dropped iOS 12 support. From now we support iOS 13 and later. [https://github.com/woocommerce/woocommerce-ios/pull/3216]
- [*] Fixed spinner appearance in the footer of orders list. [https://github.com/woocommerce/woocommerce-ios/pull/3249]
- [*] In order details, the image for a line item associated with a variation is shown now after the variation has been synced. [https://github.com/woocommerce/woocommerce-ios/pull/3314]
- [internal] Refactored Core Data stack so more errors will be propagated. [https://github.com/woocommerce/woocommerce-ios/pull/3267]


5.6
-----
- [**] Fixed order list sometimes not showing newly submitted orders. 
- [*] now the date pickers on iOS 14 are opened as modal view. [https://github.com/woocommerce/woocommerce-ios/pull/3148]
- [*] now it's possible to remove an image from a Product Variation if the WC version 4.7+. [https://github.com/woocommerce/woocommerce-ios/pull/3159]
- [*] removed the Product Title in product screen navigation bar. [https://github.com/woocommerce/woocommerce-ios/pull/3187]
- [*] the icon of the cells inside the Product Detail are now aligned at 10px from the top margin. [https://github.com/woocommerce/woocommerce-ios/pull/3199]
- [**] Added the ability to issue refunds from the order screen. Refunds can be done towards products or towards shipping. [https://github.com/woocommerce/woocommerce-ios/pull/3204]
- [*] Prevent banner dismiss when tapping "give feedback" on products screen. [https://github.com/woocommerce/woocommerce-ios/pull/3221]
- [*] Add keyboard dismiss in Add Tracking screen [https://github.com/woocommerce/woocommerce-ios/pull/3220]


5.5
----- 
- [**] Products M4 features are now available to all. Products M4 features: add a simple/grouped/external product with actions to publish or save as draft. [https://github.com/woocommerce/woocommerce-ios/pull/3133]
- [*] enhancement: Order details screen now shows variation attributes for WC version 4.7+. [https://github.com/woocommerce/woocommerce-ios/pull/3109]
- [*] fix: Product detail screen now includes the number of ratings for that product. [https://github.com/woocommerce/woocommerce-ios/pull/3089]
- [*] fix: Product subtitle now wraps correctly in order details. [https://github.com/woocommerce/woocommerce-ios/pull/3201]


5.4
-----
- [*] fix: text headers on Product price screen are no more clipped with large text sizes. [https://github.com/woocommerce/woocommerce-ios/pull/3090]


5.4
-----
- [*] fix: the footer in app Settings is now correctly centered.
- [*] fix: Products tab: earlier draft products now show up in the same order as in core when sorting by "Newest to Oldest".
- [*] enhancement: in product details > price settings, the sale dates can be edited inline in iOS 14 using the new date picker. Also, the sale end date picker editing does not automatically end on changes anymore. [https://github.com/woocommerce/woocommerce-ios/pull/3044]
- [*] enhancement: in order details > add tracking, the date shipped can be edited inline in iOS 14 using the new date picker. [https://github.com/woocommerce/woocommerce-ios/pull/3044]
- [*] enhancement: in products list, the "(No Title)" placeholder will be showed when a product doesn't have the title set. [https://github.com/woocommerce/woocommerce-ios/pull/3068]
- [*] fix: the placeholder views in the top dashboard chart and orders tab do not have unexpected white background color in Dark mode in iOS 14 anymore. [https://github.com/woocommerce/woocommerce-ios/pull/3063]


5.3
-----
- [**] In Settings > Experimental Features, a Products switch is now available for turning Products M4 features on and off (default off). Products M4 features: add a simple/grouped/external product with actions to publish or save as draft.
- [*] Opening a product from order details now shows readonly product details of the same styles as in editable product details.
- [*] Opening a product variation from order details now shows readonly product variation details and this product variation does not appear in the Products tab anymore.
- [*] Enhancement: when not saving a product as "published", the in-progress modal now shows title and message like "saving your product" instead of "publishing your product".
- [*] In product and variation list, the stock quantity is not shown anymore when stock management is disabled.
- [*] Enhancement: when the user attempts to dismiss the product selector search modal while at least one product is selected for a grouped product's linked products, a discard changes action sheet is shown.
- [internal] Renamed a product database table (Attribute) to GenericAttribute. This adds a new database migration.  [https://github.com/woocommerce/woocommerce-ios/pull/2883]
- [internal] Refactored the text fields in the Manual Shipment Tracking page. [https://github.com/woocommerce/woocommerce-ios/pull/2979]
- [internal] Attempt fix for startup crashes. [https://github.com/woocommerce/woocommerce-ios/pull/3069]


5.2
-----
- [**] Products: now you can editing basic fields for non-core products (whose product type is not simple/external/variable/grouped) - images, name, description, readonly price, readonly inventory, tags, categories, short description, and product settings.
- [*] Enhancement: for variable products, the stock status is now shown in its variation list.
- [*] Sign In With Apple: if the Apple ID has been disconnected from the WordPress app (e.g. in Settings > Apple ID > Password & Security > Apps using Apple ID), the app is logged out on app launch or app switch.
- [*] Now from an Order Detail it's only possible to open a Product in read-only mode.
- [internal] #2881 Upgraded WPAuth from 1.24 to 1.26-beta.12. Regressions may happen in login flows.
- [internal] #2896 Configured the same user agent header for all the network requests made through the app.
- [internal] #2879 After logging out, the persistent store is not reset anymore to fix a crash in SIWA revoked token scenario after app launch (issue #2830). No user-facing changes are intended, the data should be associated with a site after logging out and in like before.

5.1
-----
- [*] bugfix: now reviews are refreshed correctly. If you try to delete or to set as spam a review from the web, the result will match in the product reviews list.
- [*] If the Products switch is on in Settings > Experimental Features:
  - For a variable product, the stock status is not shown in the product details anymore when stock management is disabled since stock status is controlled at variation level.
- [internal] The Order List and Orders Search → Filter has a new backend architecture (#2820). This was changed as an experiment to fix #1543. This affects iOS 13.0 users only. No new behaviors have been added. Github project: https://git.io/JUBco. 
- [*] Orders → Search list will now show the full counts instead of “99+”. #2825


5.0
-----
- [*] Order details > product details: tapping outside of the bottom sheet from "Add more details" menu does not dismiss the whole product details anymore.
- [*] If the Products switch is on in Settings > Experimental Features, product editing for basic fields are enabled for non-core products (whose product type is not simple/external/variable/grouped) - images, name, description, readonly price, readonly inventory, tags, categories, short description, and product settings.
- [*] Order Detail: added "Guest" placeholder on Order Details card when there's no customer name.
- [*] If the Products switch is on in Settings > Experimental Features:
  - Product editing for basic fields are enabled for non-core products (whose product type is not simple/external/variable/grouped) - images, name, description, readonly price, readonly inventory, tags, categories, short description, and product settings.
  - Inventory and shipping settings are now editable for a variable product.
  - A product variation's stock status is now editable in inventory settings.
  - Reviews row is now hidden if reviews are disabled.
  - Now it's possible to open the product's reviews screen also if there are no reviews.
  - We improved our VoiceOver support in Product Detail screen.
- [*] In Settings, the "Feature Request" button was replaced with "Send Feedback" (Survey) (https://git.io/JUmUY)


4.9
-----
- [**] Sign in with Apple is now available in the log in process.
- [**] In Settings > Experimental Features, a Products switch is now available for turning Products M3 features on and off for core products (default off for beta testing). Products M3 features: edit grouped, external and variable products, enable/disable reviews, change product type and update categories and tags.
- [*] Edit Products: the update action now shows up on the product details after updating just the sale price.
- [*] Fix a crash that sometimes happen when tapping on a Product Review push notification.
- [*] Variable product > variation list: a warning banner is shown if any variations do not have a price, and warning text is shown on these variation rows.


4.8
-----
- [*] Enabled right/left swipe on product images.


4.7
-----
- [*] Fixed an intermittent crash when sending an SMS from the app.


4.6
-----
- [*] Fix an issue in the y-axis values on the dashboard charts where a negative value could show two minus signs.
- [*] When a simple product doesn't have a price set, the price row on the product details screen now shows "Add Price" placeholder instead of an empty regular price.
- [*] If WooCommerce 4.0 is available the app will show the new stats dashboard, otherwise will show a banner indicating the user to upgrade.
- [*] The total orders row is removed from the readonly product details (products that are not a simple product) to avoid confusion since it's not shown on the editable form for simple products.


4.5
-----
- [**] Products: now you can update product images, product settings, viewing and sharing a product.
- [*] In Order Details, the item subtotal is now shown on the right side instead of the quantity. The quantity can still be viewed underneath the product name.
- [*] In Order Details, SKU was removed from the Products List. It is still shown when fulfilling the order or viewing the product details.
- [*] Polish the loading state on the product variations screen.
- [*] When opening a simple product from outside of the Products tab (e.g. from Top Performers section or an order), the product name and ellipsis menu (if the Products feature switch is enabled) should be visible in the navigation bar.
 

4.4
-----
- Order Detail: the HTML shipping method is now showed correctly
- [internal] Logging in via 'Log in with Google' has changes that can cause regressions. See https://git.io/Jf2Fs for full testing details.
- [**] Fix bugs related to push notifications: after receiving a new order push notification, the Reviews tab does not show a badge anymore. The application icon badge number is now cleared by navigating to the Orders tab and/or the Reviews tab, depending on the types of notifications received.
- [*] The discard changes prompt now only appears when navigating from product images screen if any images have been deleted.
- [*] Fix the issue where product details screen cannot be scrolled to the bottom in landscape after keyboard is dismissed (e.g. from editing product title).
- [*] The product name is now shown in the product details navigation bar so that the name is always visible.
- [*] The images pending upload should be visible after editing product images from product details.
- [*] The discard changes prompt does not appear when navigating from product settings detail screens with a text field (slug, purchase note, and menu order) anymore.
- [*] Fix the wrong cell appearance in the order status list.
- [*] The "View product in store" action will be shown only if the product is published.
- [internal] Modified the component used for fetching data from the database. Please watch out for crashes in lists.


4.3
-----
- Products: now the Product details can be edited and saved outside Products tab (e.g. from Order details or Top Performers).
- [internal]: the navigation to the password entry screen has changed and can cause regressions. See https://git.io/JflDW for testing details.
- [internal] Refactored some API calls for fetching a Note, Product, and Product Review. 
- Products: we improved our VoiceOver support in Product Price settings
- In Settings > Experimental Features, a Products switch is now available for turning Products M2 features on and off for simple products (default off for beta testing). Products M2 features: update product images, product settings, viewing and sharing a product.
- The WIP banner on the Products tab is now collapsed by default for more vertical space.
- Dropped iOS 11 support. From now we support iOS 12 and later.
- In Order Details, the Payment card is now shown right after the Products and Refunded Products cards.


4.2
-----
- Products: now tapping anywhere on a product cell where you need to insert data, like in Product Price and Product Shipping settings, you start to edit the text field.
- Products: now the keyboard pop up automatically in Edit Description
- The Processing orders list will now show upcoming (future) orders.
- Improved stats: fixed the incorrect time range on "This Week" tab when loading improved stats on a day when daily saving time changes.
- [internal]: the "send magic link" screen has navigation changes that can cause regressions. See https://git.io/Jfqio for testing details.
- The Orders list is now automatically refreshed when reopening the app. 
- The Orders list is automatically refreshed if a new order (push notification) comes in.
- Orders -> Search: The statuses now shows the total number of orders with that status.


4.1
-----
- Fix an intermittent crash when downloading Orders
- The Photo Library permission alert shouldn't be prompted when opening the readonly product details or edit product for simple products, which is reproducible on iOS 11 or 12 devices. (The permission is only triggered when uploading images in Zendesk support or in debug builds with Products M2 enabled.)
- [internal] Updated the empty search result views for Products and Orders. https://git.io/Jvdap

 
4.0
-----
- Products is now available with limited editing for simple products!
- Fix pulling to refresh on the Processing tab sometimes will not show the up-to-date orders.
- Edit Product > Price Settings: schedule sale is now available even when either the start or end date is not set, and the sale end date can be removed now.
- Improved stats: fixed a crash when loading improved stats on a day when daily saving time changes.
- [internal] Changed the Shipping and Tax classes list loading so that any cached data is shown right away
- [internal] Edit Products M2: added an image upload source for product images - WordPress Media Library.
- [internal] Slightly changed the dependency graph of the database fetching component. Please watch out for data loading regressions.
- [internal] the signup and login Magic Link flows have code changes. See https://git.io/JvyB3 for testing details.
- [internal] the login via Magic Link flows have code changes. See https://git.io/JvyB3 for testing details.
- [internal] the login via Continue with Google flows have code changes that can cause regressions. See https://git.io/Jvyjg for testing details.
- [internal] the signup and login Magic Link flows have code changes. See https://git.io/JvyB3 for testing details.
- [internal] under Edit Products M2 feature flag, there are 4 ways to sort the products on the products tab.
- [internal] the login flow has changes to the 2-factor authentication navigation. See https://git.io/JvdKP for testing details.

3.9
-----
- bugfix: now in the Order List the order status label is no more clipped
- bugfix: now the launch screen is no more stretched
- The Shipping Provider flow, will be called now Shipping Carrier.
- Edit Products: in price settings, the order of currency and price field follows the store currency options under wp-admin > WooCommerce > Settings > General.
- [internal] The signup and login flows have code changes. See https://git.io/Jv1Me for testing details.
 
3.8
-----
- Dashboard stats: any negative revenue (from refunds for example) for a time period are shown now.
- Redesigned Orders List: Processing and All Orders are now shown in front. Filtering was moved to the Search view.
- Fix Reviews sometimes failing to load on some WooCommerce configurations
- Experimental: a Products feature switch is visible in Settings > Experimental Features that shows/hides the Products tab, and allow to edit a product.
 
3.7
-----
- Dashboard: now tapping on a product on "Top Performers" section open the product detail

3.6
-----
- Order Details: see a list of issued refunds inside the order detail screen
- Orders tab: Orders to fulfill badge shows numbers 1-99, and now 99+ for anything over 99. Previously, it was 9+.
- Orders tab: The full total amount is now shown.
- Order Details & Product UI: if a Product name has HTML escape characters, they should be decoded in the app.
- Order Details: if the Order has multiple Products, tapping on any Product should open the same Product now.
- bugfix: the orders badge on tab bar now is correctly refreshed after switching to a store with badge count equal to zero.
- The orders tab now localizes item quantities and the order badge.


3.5
-----
- bugfix: when the app is in the foreground while receiving a push notification, the badge on the Orders tab and Reviews tab should be updated correctly based on the type of the notification.
- bugfix: after logging out and in, the Product list should be loaded to the correct store instead of being empty.
- bugfix: in Contact Support, a message should always be sent successfully now.

3.4
-----
- bugfix: on the Order Details screen, the product quantity title in the 2-column header view aligns to the right now
- bugfix: tapping on a new Order push notification, it used to go to the Reviews tab. Now it should go to the new Order screen
- bugfix: on the Products tab, if tapping on a Product and then switching stores, the old Product details used to remain on the Products tab. Now the Product list is always shown on the Products tab after switching stores.
- Dark mode: colors are updated up to design for the navigation bar, tab bar, Fulfill Order > add tracking icon, Review Details > product link icon.
- bugfix/enhancement: on the Products tab, if there are no Products the "Work In Progress" banner is shown with an image placeholder below now.
- bugfix: the deleted Product Variations should not show up after syncing anymore.
- bugfix: now the shipping address in the Order Detail is hidden if the order contains only virtual products
- bugfix: when logged out, Contact Support should be enabled now after typing a valid email address with an email keyboard type.

3.3
-----
- bugfix: add some padding to an order item image in the Fulfillment view, when no SKU exists
- bugfix: View Billing Information > Contact Details: the email button wouldn't do anything if you don't have an email account configured in the Mail app. Now an option to copy the email address is presented instead of doing nothing.
- bugfix: Fulfill Order screen now displays full customer provided note, instead of cutting it to a single line.
- bugfix: Fixed clipped content on section headings with larger font sizes
- bugfix: Fixed footer overlapping the last row in Settings > About with larger font sizes
- bugfix: the Orders badge on tab bar now is correctly refreshed after switching stores
 
3.2.1
-----
- bugfix: the order detail status and "Begin fulfillment" button now are correctly updated when the order status changes
- bugfix: after adding a new order note, now it appear correctly inside the order detail

3.2
-----
- Experimental: a Products feature switch is visible in Settings > Experimental Features that shows/hides the Products tab with a Work In Progress banner at the top.
- Experimental: if a Product has variations, the variants info are shown on the Product Details that navigates to a list of variations with each price or visibility shown.
- Enhancement: Support for dark mode
- bugfix: Settings no longer convert to partial dark mode.
- Experimental: Support the latest wc-admin plugin release, v0.23.0 and up
 
3.1
-----
- The order detail view now includes the shipping method of the order.
- Enhancement: The Reviews tab now presents all the Product Reviews
- Updated appearance of Order Details - temporarily disabling dark mode.
- bugfix: fixed UI appearance on cells of Order List when tapping with dark mode enabled.
- bugfix: Reviews no longer convert to partial dark mode. Dark mode coming soon!
- bugfix: Order Details now has the right space between cells.
- bugfix: update the new stats endpoint for WC Admin plugin version 0.22+, and notify the user about the minimum plugin version when they cannot see the new stats. It'd be great to also mention this in the App Store release notes: the new stats UI now requires WC Admin plugin version 0.22+.

3.0
-----
- bugfix: for sites with empty site time zone in the API (usually with UTC specified in wp-admin settings) and when the site time zone is not GMT+0, the stats v4 data no longer has the wrong boundaries (example in #1357).
- bugfix: fixed a UI appearance problem on mail composer on iOS 13.
 
2.9
-----
- bugfix: the badge "9+" on the Orders tab doesn't overlap with the tab label on iPhone SE/8 landscape now, and polished based on design spec.
- bugfix: the Top Performers in the new stats page should not have a dark header bar when launching the app in Dark mode.
- Enhancement: preselect current Order status when editing the status with a list of order statuses.
- bugfix: on Orders tab, the order status filter now stays after changing an Order status.
 
2.8
-----
 
2.7
-----
- Enhancement: Enhancements to the Order Details screen, adding more customer information.
- bugfix: the App Logs shouldn't be editable, only copy / paste.
- bugfix: Reviews were not localized.
- bugfix: On log in, some users would see the Continue button but be unable to Continue, due to errors with the account. A new "Try another account" button has been added as an option.
- bugfix: Product Details page was displaying the Price in the wrong currency.
- Enhancement: removed the "New Orders" card from the My store tab, now that the Orders tab displays the same information.
- Added brand new stats page for user with the WooCommerce Admin plugin and provided an option for users to opt in or out directly from the Settings page.
- bugfix: Order Details: icon on "Details" cell for fulfilled order can be wrong.
 
2.6
-----
- bugfix: 9+ orders in the orders badge text is now easier to read
- bugfix: Keep those sign-in bugs coming! We tracked down and fixed a `Log in with Jetpack` issue, where users with a Byte Order Mark in their `wp-config.php` file were returning error responses during API requests. These users would see their store listed in the sign-in screen, but were unable to tap the Continue button.
- bugfix: prevents a potential edge case where the login screen could be dismissed in a future version of iOS.
- bugfix: While tuning up the behind-the-scenes for Order Detail screens, we accidentally lost the ability to automatically download any missing product images. Product image downloads restored!

2.5
-----
- bugfix: on certain devices, pulling down to refresh on Order Details screen used to result in weird UI with misplaced labels. Should be fixed in this release.
- Enhancement: Display a badge in the bottom tab, overlapping the Orders icon, to indicate the number of orders processing.
- Enhancement: The Notifications tab has been replaced by Reviews 

2.4
-----
- New feature: in Order Details > Shipment Tracking, a new action is added to the "more" action menu for copying tracking number.
- Enhancement: updated the footer in Settings to inform users that we're hiring.
- bugfix & improvement: when Jetpack site stats module is turned off or when user has no permission to view site stats, the generic error toast is not shown to the user anymore. Additionally, the visitors stats UI is shown/hidden when the Jetpack module is activated/deactivated respectively.

2.3
-----
- Improvement: improved Dynamic Type support in the body of the notification in the Notifications tab.

2.2
-----
- improvement: opting out of Tracks syncs with WordPress.com
 
2.1
-----
- improvement: improved support for RTL languages in the Dashboard
- enhancement: You can now view product images on orders. Tapping on Products in Orders will present a view-only version of the Product's Details.
 
2.0
-----
- bugfix: dates in the Order Details screen are now localised.
- improvement: improved support for larger font sizes in the login screen
 
1.9
-----
- bugfix: fixes "Unable to load content" error message when attempting to get Top Performers content.
- new feature: You can now manually add shipment tracking to an Order. This feature is for users who have the [Shipment Tracking plugin](https://woocommerce.com/products/shipment-tracking) installed.
- bugfix: fixes Store Picker: some users are unable to continue after logging in.
- bugfix: fixes a crash when the network connection is slow
 
1.8
-----

1.7.1
-----
- Fixed a bug where Order List did not load for some users.
- update: this app supports iOS 12.0 and up.
- improvement: improved support for large text sizes.
- bugfix: fixes Order List not loading for some users.
- bugfix: fixes "Unable to load content" error message when attempting to get Top Performers content.
 
1.7
-----
- improvement: you can now log in using a site address.

1.6
-----
- improvement: Tracking numbers can now be copied to the pasteboard from the order details screen.

1.5
-----
- bugfix: Sometimes Settings would style all the options like "Log Out". No longer happens now.
- bugfix: order status refreshes upon pull-to-refresh in Order Details
- bugfix: payment status label background color showing up beyond rounded border
- improvement: change top performers text from "Total Product Order" to "Total orders" for clarity
- bugfix: fixed an issue on the order details screen where the shipment tracking dates were incorrect

1.4
-----
- bugfix: fix a crash happening on log out
- new feature: Add shipment tracking to Order Details screen
- improvement: The store switcher now allows you to go back to the previous screen without logging you out
- improvement: Custom order status labels are now supported! Instead of just displaying the order status slug and capitalizing the slug, the custom order status label will now be fetched from the server and properly displayed.
- improvement: Filtering by custom order status now supported!
- new feature: You can now manually change the status of an order on the order details screen
- bugfix: correctly flips chevron on Dashboard > New Orders, to support RTL languages.
- bugfix: fixed an issue on the order details screen where the shipment tracking dates were incorrect

1.3
-----
- bugfix: Allows for decimal quantities which some extensions have
- new feature: quick site select. Navigate to Settings > select row with store website.
- improvement: Updated the colors of the bars in the charts for better readability
- improvement: Present an error message with an option to retry when adding a note to an order fails
- improvement: Present an error message with an option to retry when fulfilling an order fails
- bugfix: Log out of the current account right after selecting "Try another account" in store picker
- improvement: Use the store name for the title of the view in "My store" tab
- improvement: Add an alert to let the user know about our new store switcher
- improvement: Display Address in Order Details screen unless every field is empty<|MERGE_RESOLUTION|>--- conflicted
+++ resolved
@@ -2,11 +2,8 @@
 
 6.9
 -----
-<<<<<<< HEAD
 - [*] Order Detail: now we display a loader on top, to communicate that the order detail view has not yet been fully loaded. [https://github.com/woocommerce/woocommerce-ios/pull/4396]
-=======
 - [*] Products: You can edit product attributes for variations right from the main product form. [https://github.com/woocommerce/woocommerce-ios/pull/4350]
->>>>>>> 9708242e
 
 6.8
 -----
