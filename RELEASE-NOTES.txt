*** PLEASE FOLLOW THIS FORMAT: [<priority indicator, more stars = higher priority>] <description> [<PR URL>]

7.2
-----
<<<<<<< HEAD
- [*] Updated success notice message for Order Fulfillment [https://github.com/woocommerce/woocommerce-ios/pull/4589]
=======

>>>>>>> b2716ae8

7.1
-----
- [***] Merchants from US can create shipping labels for physical orders from the app. The feature supports for now only orders where the shipping address is in the US. [https://github.com/woocommerce/woocommerce-ios/pull/4578]
- [**] Due to popular demand, the Order fulfill is displayed once again when clicking on the Mark order complete button. [https://github.com/woocommerce/woocommerce-ios/pull/4567]
- [*] Fix: Interactive pop gesture on Order Details and Settings screen. [https://github.com/woocommerce/woocommerce-ios/pull/4504]
- [*] Fix: Frozen refresh control and placeholder when switching tabs [https://github.com/woocommerce/woocommerce-ios/pull/4505]
- [internal] Stats tab: added network sync throttling [https://github.com/woocommerce/woocommerce-ios/pull/4494]

7.0
-----
- [**] Order Detail: now we display Order Items and Shipping Label Packages as separate sections. [https://github.com/woocommerce/woocommerce-ios/pull/4445]
- [*] Fix: Orders for a variable product with different configurations of a single variation will now show each order item separately. [https://github.com/woocommerce/woocommerce-ios/pull/4445]
- [*] If the Orders, Products, or Reviews lists can't load, a banner now appears at the top of the screen with links to troubleshoot or contact support. [https://github.com/woocommerce/woocommerce-ios/pull/4400, https://github.com/woocommerce/woocommerce-ios/pull/4407]
- [*] Fix: Stats tabs are now displayed and ordered correctly in RTL languages. [https://github.com/woocommerce/woocommerce-ios/pull/4444]
- [*] Fix: Missing "Add Tracking" button in orders details. [https://github.com/woocommerce/woocommerce-ios/pull/4520]


6.9
-----
- [*] Order Detail: now we display a loader on top, to communicate that the order detail view has not yet been fully loaded. [https://github.com/woocommerce/woocommerce-ios/pull/4396]
- [*] Products: You can edit product attributes for variations right from the main product form. [https://github.com/woocommerce/woocommerce-ios/pull/4350]
- [*] Improved CTA. "Print Shipping Label" instead of "Reprint Shipping Label". [https://github.com/woocommerce/woocommerce-ios/pull/4394]
- [*] Improved application log viewer. [https://github.com/woocommerce/woocommerce-ios/pull/4387]
- [*] Improved the experience when creating the first variation. [https://github.com/woocommerce/woocommerce-ios/pull/4405]

6.8
-----

- [***] Dropped iOS 13 support. From now we support iOS 14 and later. [https://github.com/woocommerce/woocommerce-ios/pull/4209]
- [**] Products: Added the option to create and edit a virtual product directly from the product detail screen. [https://github.com/woocommerce/woocommerce-ios/pull/4214]

6.7
-----
- [**] Add-Ons: Order add-ons are now available as a beta feature. To try it, enable it from settings! [https://github.com/woocommerce/woocommerce-ios/pull/4119]

6.6
-----
- [*] Fix: Product variations only support at most one image, so we won't show an option to add a second one. [https://github.com/woocommerce/woocommerce-ios/pull/3994]
- [*] Fix: The screen to select images from the Media Library would sometimes crash when the library had a specific number of images. [https://github.com/woocommerce/woocommerce-ios/pull/4003]
- [*] Improved error messages for logins. [https://github.com/woocommerce/woocommerce-ios/pull/3957]

6.5
-----
- [*] Fix: Product images with non-latin characters in filenames now will load correctly and won't break Media Library. [https://github.com/woocommerce/woocommerce-ios/pull/3935]
- [*] Fix: The screen to select images from the Media Library would sometimes crash when the library had a specific number of images. [https://github.com/woocommerce/woocommerce-ios/pull/4070]

6.4
-----
- [*] Login: New design and illustrations for the initial login screen, promoting the app's main features. [https://github.com/woocommerce/woocommerce-ios/pull/3867]
- [*] Enhancement/fix: Unify back button style across the app. [https://github.com/woocommerce/woocommerce-ios/pull/3872]

6.3
-----
- [**] Products: Now you can add variable products from the create product action sheet. [https://github.com/woocommerce/woocommerce-ios/pull/3836]
- [**] Products: Now you can easily publish a product draft or pending product using the navigation bar buttons [https://github.com/woocommerce/woocommerce-ios/pull/3846]
- [*] Fix: In landscape orientation, all backgrounds on detail screens and their subsections now extend edge-to-edge. [https://github.com/woocommerce/woocommerce-ios/pull/3808]
- [*] Fix: Creating an attribute or a variation no longer saves your product pending changes. [https://github.com/woocommerce/woocommerce-ios/pull/3832]
- [*] Enhancement/fix: image & text footnote info link rows are now center aligned in order details reprint shipping label info row and reprint screen. [https://github.com/woocommerce/woocommerce-ios/pull/3805]

6.2
-----

- [***] Products: When editing a product, you can now create/delete/update product variations, product attributes and product attribute options. https://github.com/woocommerce/woocommerce-ios/pull/3791
- [**] Large titles are enabled for the four main tabs like in Android. In Dashboard and Orders tab, a workaround is implemented with some UI/UX tradeoffs where the title size animation is not as smooth among other minor differences from Products and Reviews tab. We can encourage beta users to share any UI issues they find with large titles. [https://github.com/woocommerce/woocommerce-ios/pull/3763]
- [*] Fix: Load product inventory settings in read-only mode when the product has a decimal stock quantity. This fixes the products tab not loading due to product decoding errors when third-party plugins enable decimal stock quantities. [https://github.com/woocommerce/woocommerce-ios/pull/3717]
- [*] Fix: Loading state stuck in Reviews List. [https://github.com/woocommerce/woocommerce-ios/pull/3753]

6.1
-----
- [**] Products: When editing variable products, you can now edit the variation attributes to select different attribute options. [https://github.com/woocommerce/woocommerce-ios/pull/3628]
- [*] Fixes a bug where long pressing the back button sometimes displayed an empty list of screens.
- [*] Product Type: Updated product type detail to display "Downloadable" if a product is downloadable. [https://github.com/woocommerce/woocommerce-ios/pull/3647]
- [*] Product Description: Updated the placeholder text in the Aztec Editor screens to provide more context. [https://github.com/woocommerce/woocommerce-ios/pull/3668]
- [*] Fix: Update the downloadable files row to read-only, if the product is accessed from Order Details. [https://github.com/woocommerce/woocommerce-ios/pull/3669]
- [*] Fix: Thumbnail image of a product wasn't being loaded correctly in Order Details. [https://github.com/woocommerce/woocommerce-ios/pull/3678]
- [*] Fix: Allow product's `regular_price` to be a number and `sold_individually` to be `null` as some third-party plugins could alter the type in the API. This could help with the products tab not loading due to product decoding errors. [https://github.com/woocommerce/woocommerce-ios/pull/3679]
- [internal] Attempted fix for a crash in product image upload. [https://github.com/woocommerce/woocommerce-ios/pull/3693]

6.0
-----
- [**] Due to popular demand, the product SKU is displayed once again in Order Details screen. [https://github.com/woocommerce/woocommerce-ios/pull/3564]
- [*] Updated copyright notice to WooCommerce
- [*] Fix: top performers in "This Week" tab should be showing the same data as in WC Admin.
- [*] Fix: visitor stats in Dashboard should be more consistent with web data on days when the end date for more than one tab is the same (e.g. "This Week" and "This Month" both end on January 31). [https://github.com/woocommerce/woocommerce-ios/pull/3532]
- [*] Fix: navbar title on cross-sells products list displayed title for upsells [https://github.com/woocommerce/woocommerce-ios/pull/3565]
- [*] Added drag-and-drop sorting to Linked Products [https://github.com/woocommerce/woocommerce-ios/pull/3548]
- [internal] Refactored Core Data migrator stack to help reduce crashes [https://github.com/woocommerce/woocommerce-ios/pull/3523]


5.9
-----
- [**] Product List: if a user applies custom sort orders and filters in the Product List, now when they reopen the app will be able to see the previous settings applied. [https://github.com/woocommerce/woocommerce-ios/pull/3454]
- [*] Removed fulfillment screen and moved fulfillment to the order details screen. [https://github.com/woocommerce/woocommerce-ios/pull/3453]
- [*] Fix: billing information action sheets now are presented correctly on iPad. [https://github.com/woocommerce/woocommerce-ios/pull/3457]
- [*] fix: the rows in the product search list now don't have double separators. [https://github.com/woocommerce/woocommerce-ios/pull/3456]
- [*] Fix: During login, the spinner when a continue button is in loading state is now visible in dark mode. [https://github.com/woocommerce/woocommerce-ios/pull/3472]
- [*] fix: when adding a note to an order, the text gets no more deleted if you tap on “Email note to customer”. [https://github.com/woocommerce/woocommerce-ios/pull/3473]
- [*] Added Fees to order details. [https://github.com/woocommerce/woocommerce-ios/pull/3475]
- [*] fix: now we don't show any more similar alert notices if an error occurred. [https://github.com/woocommerce/woocommerce-ios/pull/3474]
- [*] fix: in Settings > Switch Store, the spinner in the "Continue" button at the bottom is now visible in dark mode. [https://github.com/woocommerce/woocommerce-ios/pull/3468]
- [*] fix: in order details, the shipping and billing address are displayed in the order of the country (in some eastern Asian countries, the address starts from the largest unit to the smallest). [https://github.com/woocommerce/woocommerce-ios/pull/3469]
- [*] fix: product is now read-only when opened from the order details. [https://github.com/woocommerce/woocommerce-ios/pull/3491]
- [*] fix: pull to refresh on the order status picker screen does not resets anymore the current selection. [https://github.com/woocommerce/woocommerce-ios/pull/3493]
- [*] When adding or editing a link (e.g. in a product description) link settings are now presented as a popover on iPad. [https://github.com/woocommerce/woocommerce-ios/pull/3492]
- [*] fix: the glitch when launching the app in logged out state or after tapping "Try another account" in store picker is now gone. [https://github.com/woocommerce/woocommerce-ios/pull/3498]
- [*] Minor enhancements: in product editing form > product reviews list, the rows don't show highlighted state on tap anymore since they are not actionable. Same for the number of upsell and cross-sell products in product editing form > linked products. [https://github.com/woocommerce/woocommerce-ios/pull/3502]


5.8
-----
- [***] Products M5 features are now available to all. Products M5 features: add and edit linked products, add and edit downloadable files, product deletion. [https://github.com/woocommerce/woocommerce-ios/pull/3420]
- [***] Shipping labels M1 features are now available to all: view shipping label details, request a refund, and reprint a shipping label via AirPrint. [https://github.com/woocommerce/woocommerce-ios/pull/3436]
- [**] Improved login flow, including better error handling. [https://github.com/woocommerce/woocommerce-ios/pull/3332]


5.7
-----
- [***] Dropped iOS 12 support. From now we support iOS 13 and later. [https://github.com/woocommerce/woocommerce-ios/pull/3216]
- [*] Fixed spinner appearance in the footer of orders list. [https://github.com/woocommerce/woocommerce-ios/pull/3249]
- [*] In order details, the image for a line item associated with a variation is shown now after the variation has been synced. [https://github.com/woocommerce/woocommerce-ios/pull/3314]
- [internal] Refactored Core Data stack so more errors will be propagated. [https://github.com/woocommerce/woocommerce-ios/pull/3267]


5.6
-----
- [**] Fixed order list sometimes not showing newly submitted orders. 
- [*] now the date pickers on iOS 14 are opened as modal view. [https://github.com/woocommerce/woocommerce-ios/pull/3148]
- [*] now it's possible to remove an image from a Product Variation if the WC version 4.7+. [https://github.com/woocommerce/woocommerce-ios/pull/3159]
- [*] removed the Product Title in product screen navigation bar. [https://github.com/woocommerce/woocommerce-ios/pull/3187]
- [*] the icon of the cells inside the Product Detail are now aligned at 10px from the top margin. [https://github.com/woocommerce/woocommerce-ios/pull/3199]
- [**] Added the ability to issue refunds from the order screen. Refunds can be done towards products or towards shipping. [https://github.com/woocommerce/woocommerce-ios/pull/3204]
- [*] Prevent banner dismiss when tapping "give feedback" on products screen. [https://github.com/woocommerce/woocommerce-ios/pull/3221]
- [*] Add keyboard dismiss in Add Tracking screen [https://github.com/woocommerce/woocommerce-ios/pull/3220]


5.5
----- 
- [**] Products M4 features are now available to all. Products M4 features: add a simple/grouped/external product with actions to publish or save as draft. [https://github.com/woocommerce/woocommerce-ios/pull/3133]
- [*] enhancement: Order details screen now shows variation attributes for WC version 4.7+. [https://github.com/woocommerce/woocommerce-ios/pull/3109]
- [*] fix: Product detail screen now includes the number of ratings for that product. [https://github.com/woocommerce/woocommerce-ios/pull/3089]
- [*] fix: Product subtitle now wraps correctly in order details. [https://github.com/woocommerce/woocommerce-ios/pull/3201]


5.4
-----
- [*] fix: text headers on Product price screen are no more clipped with large text sizes. [https://github.com/woocommerce/woocommerce-ios/pull/3090]


5.4
-----
- [*] fix: the footer in app Settings is now correctly centered.
- [*] fix: Products tab: earlier draft products now show up in the same order as in core when sorting by "Newest to Oldest".
- [*] enhancement: in product details > price settings, the sale dates can be edited inline in iOS 14 using the new date picker. Also, the sale end date picker editing does not automatically end on changes anymore. [https://github.com/woocommerce/woocommerce-ios/pull/3044]
- [*] enhancement: in order details > add tracking, the date shipped can be edited inline in iOS 14 using the new date picker. [https://github.com/woocommerce/woocommerce-ios/pull/3044]
- [*] enhancement: in products list, the "(No Title)" placeholder will be showed when a product doesn't have the title set. [https://github.com/woocommerce/woocommerce-ios/pull/3068]
- [*] fix: the placeholder views in the top dashboard chart and orders tab do not have unexpected white background color in Dark mode in iOS 14 anymore. [https://github.com/woocommerce/woocommerce-ios/pull/3063]


5.3
-----
- [**] In Settings > Experimental Features, a Products switch is now available for turning Products M4 features on and off (default off). Products M4 features: add a simple/grouped/external product with actions to publish or save as draft.
- [*] Opening a product from order details now shows readonly product details of the same styles as in editable product details.
- [*] Opening a product variation from order details now shows readonly product variation details and this product variation does not appear in the Products tab anymore.
- [*] Enhancement: when not saving a product as "published", the in-progress modal now shows title and message like "saving your product" instead of "publishing your product".
- [*] In product and variation list, the stock quantity is not shown anymore when stock management is disabled.
- [*] Enhancement: when the user attempts to dismiss the product selector search modal while at least one product is selected for a grouped product's linked products, a discard changes action sheet is shown.
- [internal] Renamed a product database table (Attribute) to GenericAttribute. This adds a new database migration.  [https://github.com/woocommerce/woocommerce-ios/pull/2883]
- [internal] Refactored the text fields in the Manual Shipment Tracking page. [https://github.com/woocommerce/woocommerce-ios/pull/2979]
- [internal] Attempt fix for startup crashes. [https://github.com/woocommerce/woocommerce-ios/pull/3069]


5.2
-----
- [**] Products: now you can editing basic fields for non-core products (whose product type is not simple/external/variable/grouped) - images, name, description, readonly price, readonly inventory, tags, categories, short description, and product settings.
- [*] Enhancement: for variable products, the stock status is now shown in its variation list.
- [*] Sign In With Apple: if the Apple ID has been disconnected from the WordPress app (e.g. in Settings > Apple ID > Password & Security > Apps using Apple ID), the app is logged out on app launch or app switch.
- [*] Now from an Order Detail it's only possible to open a Product in read-only mode.
- [internal] #2881 Upgraded WPAuth from 1.24 to 1.26-beta.12. Regressions may happen in login flows.
- [internal] #2896 Configured the same user agent header for all the network requests made through the app.
- [internal] #2879 After logging out, the persistent store is not reset anymore to fix a crash in SIWA revoked token scenario after app launch (issue #2830). No user-facing changes are intended, the data should be associated with a site after logging out and in like before.

5.1
-----
- [*] bugfix: now reviews are refreshed correctly. If you try to delete or to set as spam a review from the web, the result will match in the product reviews list.
- [*] If the Products switch is on in Settings > Experimental Features:
  - For a variable product, the stock status is not shown in the product details anymore when stock management is disabled since stock status is controlled at variation level.
- [internal] The Order List and Orders Search → Filter has a new backend architecture (#2820). This was changed as an experiment to fix #1543. This affects iOS 13.0 users only. No new behaviors have been added. Github project: https://git.io/JUBco. 
- [*] Orders → Search list will now show the full counts instead of “99+”. #2825


5.0
-----
- [*] Order details > product details: tapping outside of the bottom sheet from "Add more details" menu does not dismiss the whole product details anymore.
- [*] If the Products switch is on in Settings > Experimental Features, product editing for basic fields are enabled for non-core products (whose product type is not simple/external/variable/grouped) - images, name, description, readonly price, readonly inventory, tags, categories, short description, and product settings.
- [*] Order Detail: added "Guest" placeholder on Order Details card when there's no customer name.
- [*] If the Products switch is on in Settings > Experimental Features:
  - Product editing for basic fields are enabled for non-core products (whose product type is not simple/external/variable/grouped) - images, name, description, readonly price, readonly inventory, tags, categories, short description, and product settings.
  - Inventory and shipping settings are now editable for a variable product.
  - A product variation's stock status is now editable in inventory settings.
  - Reviews row is now hidden if reviews are disabled.
  - Now it's possible to open the product's reviews screen also if there are no reviews.
  - We improved our VoiceOver support in Product Detail screen.
- [*] In Settings, the "Feature Request" button was replaced with "Send Feedback" (Survey) (https://git.io/JUmUY)


4.9
-----
- [**] Sign in with Apple is now available in the log in process.
- [**] In Settings > Experimental Features, a Products switch is now available for turning Products M3 features on and off for core products (default off for beta testing). Products M3 features: edit grouped, external and variable products, enable/disable reviews, change product type and update categories and tags.
- [*] Edit Products: the update action now shows up on the product details after updating just the sale price.
- [*] Fix a crash that sometimes happen when tapping on a Product Review push notification.
- [*] Variable product > variation list: a warning banner is shown if any variations do not have a price, and warning text is shown on these variation rows.


4.8
-----
- [*] Enabled right/left swipe on product images.


4.7
-----
- [*] Fixed an intermittent crash when sending an SMS from the app.


4.6
-----
- [*] Fix an issue in the y-axis values on the dashboard charts where a negative value could show two minus signs.
- [*] When a simple product doesn't have a price set, the price row on the product details screen now shows "Add Price" placeholder instead of an empty regular price.
- [*] If WooCommerce 4.0 is available the app will show the new stats dashboard, otherwise will show a banner indicating the user to upgrade.
- [*] The total orders row is removed from the readonly product details (products that are not a simple product) to avoid confusion since it's not shown on the editable form for simple products.


4.5
-----
- [**] Products: now you can update product images, product settings, viewing and sharing a product.
- [*] In Order Details, the item subtotal is now shown on the right side instead of the quantity. The quantity can still be viewed underneath the product name.
- [*] In Order Details, SKU was removed from the Products List. It is still shown when fulfilling the order or viewing the product details.
- [*] Polish the loading state on the product variations screen.
- [*] When opening a simple product from outside of the Products tab (e.g. from Top Performers section or an order), the product name and ellipsis menu (if the Products feature switch is enabled) should be visible in the navigation bar.
 

4.4
-----
- Order Detail: the HTML shipping method is now showed correctly
- [internal] Logging in via 'Log in with Google' has changes that can cause regressions. See https://git.io/Jf2Fs for full testing details.
- [**] Fix bugs related to push notifications: after receiving a new order push notification, the Reviews tab does not show a badge anymore. The application icon badge number is now cleared by navigating to the Orders tab and/or the Reviews tab, depending on the types of notifications received.
- [*] The discard changes prompt now only appears when navigating from product images screen if any images have been deleted.
- [*] Fix the issue where product details screen cannot be scrolled to the bottom in landscape after keyboard is dismissed (e.g. from editing product title).
- [*] The product name is now shown in the product details navigation bar so that the name is always visible.
- [*] The images pending upload should be visible after editing product images from product details.
- [*] The discard changes prompt does not appear when navigating from product settings detail screens with a text field (slug, purchase note, and menu order) anymore.
- [*] Fix the wrong cell appearance in the order status list.
- [*] The "View product in store" action will be shown only if the product is published.
- [internal] Modified the component used for fetching data from the database. Please watch out for crashes in lists.


4.3
-----
- Products: now the Product details can be edited and saved outside Products tab (e.g. from Order details or Top Performers).
- [internal]: the navigation to the password entry screen has changed and can cause regressions. See https://git.io/JflDW for testing details.
- [internal] Refactored some API calls for fetching a Note, Product, and Product Review. 
- Products: we improved our VoiceOver support in Product Price settings
- In Settings > Experimental Features, a Products switch is now available for turning Products M2 features on and off for simple products (default off for beta testing). Products M2 features: update product images, product settings, viewing and sharing a product.
- The WIP banner on the Products tab is now collapsed by default for more vertical space.
- Dropped iOS 11 support. From now we support iOS 12 and later.
- In Order Details, the Payment card is now shown right after the Products and Refunded Products cards.


4.2
-----
- Products: now tapping anywhere on a product cell where you need to insert data, like in Product Price and Product Shipping settings, you start to edit the text field.
- Products: now the keyboard pop up automatically in Edit Description
- The Processing orders list will now show upcoming (future) orders.
- Improved stats: fixed the incorrect time range on "This Week" tab when loading improved stats on a day when daily saving time changes.
- [internal]: the "send magic link" screen has navigation changes that can cause regressions. See https://git.io/Jfqio for testing details.
- The Orders list is now automatically refreshed when reopening the app. 
- The Orders list is automatically refreshed if a new order (push notification) comes in.
- Orders -> Search: The statuses now shows the total number of orders with that status.


4.1
-----
- Fix an intermittent crash when downloading Orders
- The Photo Library permission alert shouldn't be prompted when opening the readonly product details or edit product for simple products, which is reproducible on iOS 11 or 12 devices. (The permission is only triggered when uploading images in Zendesk support or in debug builds with Products M2 enabled.)
- [internal] Updated the empty search result views for Products and Orders. https://git.io/Jvdap

 
4.0
-----
- Products is now available with limited editing for simple products!
- Fix pulling to refresh on the Processing tab sometimes will not show the up-to-date orders.
- Edit Product > Price Settings: schedule sale is now available even when either the start or end date is not set, and the sale end date can be removed now.
- Improved stats: fixed a crash when loading improved stats on a day when daily saving time changes.
- [internal] Changed the Shipping and Tax classes list loading so that any cached data is shown right away
- [internal] Edit Products M2: added an image upload source for product images - WordPress Media Library.
- [internal] Slightly changed the dependency graph of the database fetching component. Please watch out for data loading regressions.
- [internal] the signup and login Magic Link flows have code changes. See https://git.io/JvyB3 for testing details.
- [internal] the login via Magic Link flows have code changes. See https://git.io/JvyB3 for testing details.
- [internal] the login via Continue with Google flows have code changes that can cause regressions. See https://git.io/Jvyjg for testing details.
- [internal] the signup and login Magic Link flows have code changes. See https://git.io/JvyB3 for testing details.
- [internal] under Edit Products M2 feature flag, there are 4 ways to sort the products on the products tab.
- [internal] the login flow has changes to the 2-factor authentication navigation. See https://git.io/JvdKP for testing details.

3.9
-----
- bugfix: now in the Order List the order status label is no more clipped
- bugfix: now the launch screen is no more stretched
- The Shipping Provider flow, will be called now Shipping Carrier.
- Edit Products: in price settings, the order of currency and price field follows the store currency options under wp-admin > WooCommerce > Settings > General.
- [internal] The signup and login flows have code changes. See https://git.io/Jv1Me for testing details.
 
3.8
-----
- Dashboard stats: any negative revenue (from refunds for example) for a time period are shown now.
- Redesigned Orders List: Processing and All Orders are now shown in front. Filtering was moved to the Search view.
- Fix Reviews sometimes failing to load on some WooCommerce configurations
- Experimental: a Products feature switch is visible in Settings > Experimental Features that shows/hides the Products tab, and allow to edit a product.
 
3.7
-----
- Dashboard: now tapping on a product on "Top Performers" section open the product detail

3.6
-----
- Order Details: see a list of issued refunds inside the order detail screen
- Orders tab: Orders to fulfill badge shows numbers 1-99, and now 99+ for anything over 99. Previously, it was 9+.
- Orders tab: The full total amount is now shown.
- Order Details & Product UI: if a Product name has HTML escape characters, they should be decoded in the app.
- Order Details: if the Order has multiple Products, tapping on any Product should open the same Product now.
- bugfix: the orders badge on tab bar now is correctly refreshed after switching to a store with badge count equal to zero.
- The orders tab now localizes item quantities and the order badge.


3.5
-----
- bugfix: when the app is in the foreground while receiving a push notification, the badge on the Orders tab and Reviews tab should be updated correctly based on the type of the notification.
- bugfix: after logging out and in, the Product list should be loaded to the correct store instead of being empty.
- bugfix: in Contact Support, a message should always be sent successfully now.

3.4
-----
- bugfix: on the Order Details screen, the product quantity title in the 2-column header view aligns to the right now
- bugfix: tapping on a new Order push notification, it used to go to the Reviews tab. Now it should go to the new Order screen
- bugfix: on the Products tab, if tapping on a Product and then switching stores, the old Product details used to remain on the Products tab. Now the Product list is always shown on the Products tab after switching stores.
- Dark mode: colors are updated up to design for the navigation bar, tab bar, Fulfill Order > add tracking icon, Review Details > product link icon.
- bugfix/enhancement: on the Products tab, if there are no Products the "Work In Progress" banner is shown with an image placeholder below now.
- bugfix: the deleted Product Variations should not show up after syncing anymore.
- bugfix: now the shipping address in the Order Detail is hidden if the order contains only virtual products
- bugfix: when logged out, Contact Support should be enabled now after typing a valid email address with an email keyboard type.

3.3
-----
- bugfix: add some padding to an order item image in the Fulfillment view, when no SKU exists
- bugfix: View Billing Information > Contact Details: the email button wouldn't do anything if you don't have an email account configured in the Mail app. Now an option to copy the email address is presented instead of doing nothing.
- bugfix: Fulfill Order screen now displays full customer provided note, instead of cutting it to a single line.
- bugfix: Fixed clipped content on section headings with larger font sizes
- bugfix: Fixed footer overlapping the last row in Settings > About with larger font sizes
- bugfix: the Orders badge on tab bar now is correctly refreshed after switching stores
 
3.2.1
-----
- bugfix: the order detail status and "Begin fulfillment" button now are correctly updated when the order status changes
- bugfix: after adding a new order note, now it appear correctly inside the order detail

3.2
-----
- Experimental: a Products feature switch is visible in Settings > Experimental Features that shows/hides the Products tab with a Work In Progress banner at the top.
- Experimental: if a Product has variations, the variants info are shown on the Product Details that navigates to a list of variations with each price or visibility shown.
- Enhancement: Support for dark mode
- bugfix: Settings no longer convert to partial dark mode.
- Experimental: Support the latest wc-admin plugin release, v0.23.0 and up
 
3.1
-----
- The order detail view now includes the shipping method of the order.
- Enhancement: The Reviews tab now presents all the Product Reviews
- Updated appearance of Order Details - temporarily disabling dark mode.
- bugfix: fixed UI appearance on cells of Order List when tapping with dark mode enabled.
- bugfix: Reviews no longer convert to partial dark mode. Dark mode coming soon!
- bugfix: Order Details now has the right space between cells.
- bugfix: update the new stats endpoint for WC Admin plugin version 0.22+, and notify the user about the minimum plugin version when they cannot see the new stats. It'd be great to also mention this in the App Store release notes: the new stats UI now requires WC Admin plugin version 0.22+.

3.0
-----
- bugfix: for sites with empty site time zone in the API (usually with UTC specified in wp-admin settings) and when the site time zone is not GMT+0, the stats v4 data no longer has the wrong boundaries (example in #1357).
- bugfix: fixed a UI appearance problem on mail composer on iOS 13.
 
2.9
-----
- bugfix: the badge "9+" on the Orders tab doesn't overlap with the tab label on iPhone SE/8 landscape now, and polished based on design spec.
- bugfix: the Top Performers in the new stats page should not have a dark header bar when launching the app in Dark mode.
- Enhancement: preselect current Order status when editing the status with a list of order statuses.
- bugfix: on Orders tab, the order status filter now stays after changing an Order status.
 
2.8
-----
 
2.7
-----
- Enhancement: Enhancements to the Order Details screen, adding more customer information.
- bugfix: the App Logs shouldn't be editable, only copy / paste.
- bugfix: Reviews were not localized.
- bugfix: On log in, some users would see the Continue button but be unable to Continue, due to errors with the account. A new "Try another account" button has been added as an option.
- bugfix: Product Details page was displaying the Price in the wrong currency.
- Enhancement: removed the "New Orders" card from the My store tab, now that the Orders tab displays the same information.
- Added brand new stats page for user with the WooCommerce Admin plugin and provided an option for users to opt in or out directly from the Settings page.
- bugfix: Order Details: icon on "Details" cell for fulfilled order can be wrong.
 
2.6
-----
- bugfix: 9+ orders in the orders badge text is now easier to read
- bugfix: Keep those sign-in bugs coming! We tracked down and fixed a `Log in with Jetpack` issue, where users with a Byte Order Mark in their `wp-config.php` file were returning error responses during API requests. These users would see their store listed in the sign-in screen, but were unable to tap the Continue button.
- bugfix: prevents a potential edge case where the login screen could be dismissed in a future version of iOS.
- bugfix: While tuning up the behind-the-scenes for Order Detail screens, we accidentally lost the ability to automatically download any missing product images. Product image downloads restored!

2.5
-----
- bugfix: on certain devices, pulling down to refresh on Order Details screen used to result in weird UI with misplaced labels. Should be fixed in this release.
- Enhancement: Display a badge in the bottom tab, overlapping the Orders icon, to indicate the number of orders processing.
- Enhancement: The Notifications tab has been replaced by Reviews 

2.4
-----
- New feature: in Order Details > Shipment Tracking, a new action is added to the "more" action menu for copying tracking number.
- Enhancement: updated the footer in Settings to inform users that we're hiring.
- bugfix & improvement: when Jetpack site stats module is turned off or when user has no permission to view site stats, the generic error toast is not shown to the user anymore. Additionally, the visitors stats UI is shown/hidden when the Jetpack module is activated/deactivated respectively.

2.3
-----
- Improvement: improved Dynamic Type support in the body of the notification in the Notifications tab.

2.2
-----
- improvement: opting out of Tracks syncs with WordPress.com
 
2.1
-----
- improvement: improved support for RTL languages in the Dashboard
- enhancement: You can now view product images on orders. Tapping on Products in Orders will present a view-only version of the Product's Details.
 
2.0
-----
- bugfix: dates in the Order Details screen are now localised.
- improvement: improved support for larger font sizes in the login screen
 
1.9
-----
- bugfix: fixes "Unable to load content" error message when attempting to get Top Performers content.
- new feature: You can now manually add shipment tracking to an Order. This feature is for users who have the [Shipment Tracking plugin](https://woocommerce.com/products/shipment-tracking) installed.
- bugfix: fixes Store Picker: some users are unable to continue after logging in.
- bugfix: fixes a crash when the network connection is slow
 
1.8
-----

1.7.1
-----
- Fixed a bug where Order List did not load for some users.
- update: this app supports iOS 12.0 and up.
- improvement: improved support for large text sizes.
- bugfix: fixes Order List not loading for some users.
- bugfix: fixes "Unable to load content" error message when attempting to get Top Performers content.
 
1.7
-----
- improvement: you can now log in using a site address.

1.6
-----
- improvement: Tracking numbers can now be copied to the pasteboard from the order details screen.

1.5
-----
- bugfix: Sometimes Settings would style all the options like "Log Out". No longer happens now.
- bugfix: order status refreshes upon pull-to-refresh in Order Details
- bugfix: payment status label background color showing up beyond rounded border
- improvement: change top performers text from "Total Product Order" to "Total orders" for clarity
- bugfix: fixed an issue on the order details screen where the shipment tracking dates were incorrect

1.4
-----
- bugfix: fix a crash happening on log out
- new feature: Add shipment tracking to Order Details screen
- improvement: The store switcher now allows you to go back to the previous screen without logging you out
- improvement: Custom order status labels are now supported! Instead of just displaying the order status slug and capitalizing the slug, the custom order status label will now be fetched from the server and properly displayed.
- improvement: Filtering by custom order status now supported!
- new feature: You can now manually change the status of an order on the order details screen
- bugfix: correctly flips chevron on Dashboard > New Orders, to support RTL languages.
- bugfix: fixed an issue on the order details screen where the shipment tracking dates were incorrect

1.3
-----
- bugfix: Allows for decimal quantities which some extensions have
- new feature: quick site select. Navigate to Settings > select row with store website.
- improvement: Updated the colors of the bars in the charts for better readability
- improvement: Present an error message with an option to retry when adding a note to an order fails
- improvement: Present an error message with an option to retry when fulfilling an order fails
- bugfix: Log out of the current account right after selecting "Try another account" in store picker
- improvement: Use the store name for the title of the view in "My store" tab
- improvement: Add an alert to let the user know about our new store switcher
- improvement: Display Address in Order Details screen unless every field is empty<|MERGE_RESOLUTION|>--- conflicted
+++ resolved
@@ -2,11 +2,7 @@
 
 7.2
 -----
-<<<<<<< HEAD
 - [*] Updated success notice message for Order Fulfillment [https://github.com/woocommerce/woocommerce-ios/pull/4589]
-=======
-
->>>>>>> b2716ae8
 
 7.1
 -----
