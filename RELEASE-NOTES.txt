--- conflicted
+++ resolved
@@ -1,10 +1,7 @@
 5.3
 -----
-<<<<<<< HEAD
 - [*] Enhancement: when not saving a product as "published", the in-progress modal now shows title and message like "saving your product" instead of "publishing your product".
-=======
 - [*] In product and variation list, the stock quantity is not shown anymore when stock management is disabled.
->>>>>>> 8de6afbd
 - [internal] #2883 Renamed a product database table (Attribute) to GenericAttribute. This adds a new database migration. 
 
  
