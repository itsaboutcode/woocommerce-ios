--- conflicted
+++ resolved
@@ -2,8 +2,5 @@
 - bugfix: updated logic that determines "last update date" for store stats
 - bugfix: on the store picker, don't allow the tableview cell to be selected if there only is a single store
 - new feature: application logs. Share your application logs for support purposes.
-<<<<<<< HEAD
 - new feature: quick site select. Navigate to Settings > select row with store website.
-=======
-
->>>>>>> 4d27ef3e
+