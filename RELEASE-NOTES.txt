--- conflicted
+++ resolved
@@ -1,11 +1,5 @@
-<<<<<<< HEAD
-- bugfix: Improved localization support on the charts
-- bugfix: Improved localization support on the "Orders" & "Notifications" screens
-- bugfix: Hide orders that have a created date listed in the future. (They no longer display under the "Today" section of an order list)
-=======
 1.1 Release
-- bugfix: Improved localization support on the charts in "My Store"
-
+- bugfix: improved localization support on My Store charts
+- bugfix: improved localization support on the Orders & Notifications screens
 - bugfix: hide orders that have a created date listed in the future. (They no longer display under the "Today" section of an order list).
-- Bugfix: remove the payment method summary in the payment section when the no payment has been received.
->>>>>>> 0782d7ad
+- Bugfix: remove the payment method summary in the payment section when the no payment has been received.