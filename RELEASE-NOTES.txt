--- conflicted
+++ resolved
@@ -2,11 +2,8 @@
 
 6.4
 -----
-<<<<<<< HEAD
 - [*] Login: New design and illustrations for the initial login screen, promoting the app's main features. [https://github.com/woocommerce/woocommerce-ios/pull/3867]
-=======
 - [*] Enhancement/fix: Unify back button style across the app. [https://github.com/woocommerce/woocommerce-ios/pull/3872]
->>>>>>> c3665ef1
 
 6.3
 -----
