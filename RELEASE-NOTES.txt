--- conflicted
+++ resolved
@@ -1,15 +1,13 @@
 5.0
 -----
 - [*] Order details > product details: tapping outside of the bottom sheet from "Add more details" menu does not dismiss the whole product details anymore.
-<<<<<<< HEAD
 - [*] If the Products switch is on in Settings > Experimental Features, product editing for basic fields are enabled for non-core products (whose product type is not simple/external/variable/grouped) - images, name, description, readonly price, readonly inventory, tags, categories, short description, and product settings.
 - [*] Order Detail: added "Guest" placeholder on Order Details card when there's no customer name.
-=======
 - [*] If the Products switch is on in Settings > Experimental Features:
   - Product editing for basic fields are enabled for non-core products (whose product type is not simple/external/variable/grouped) - images, name, description, readonly price, readonly inventory, tags, categories, short description, and product settings.
   - Inventory and shipping settings are now editable for a variable product.
   - A product variation's stock status is now editable in inventory settings.
->>>>>>> 826f36b5
+
 
 4.9
 -----
@@ -18,7 +16,8 @@
 - [*] Edit Products: the update action now shows up on the product details after updating just the sale price.
 - [*] Fix a crash that sometimes happen when tapping on a Product Review push notification.
 - [*] Variable product > variation list: a warning banner is shown if any variations do not have a price, and warning text is shown on these variation rows.
- 
+
+
 4.8
 -----
 - [*] Enabled right/left swipe on product images.
