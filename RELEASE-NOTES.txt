4.5
-----
<<<<<<< HEAD
- [*] Polish the loading state on the product variations screen.
=======
- [*] In Order Details, the item subtotal is now shown on the right side instead of the quantity. The quantity can still be viewed underneath the product name.
>>>>>>> 09741efe
 
4.4
-----
- Order Detail: the HTML shipping method is now showed correctly
- [internal] Logging in via 'Log in with Google' has changes that can cause regressions. See https://git.io/Jf2Fs for full testing details.
- [**] Fix bugs related to push notifications: after receiving a new order push notification, the Reviews tab does not show a badge anymore. The application icon badge number is now cleared by navigating to the Orders tab and/or the Reviews tab, depending on the types of notifications received.
- [*] The discard changes prompt now only appears when navigating from product images screen if any images have been deleted.
- [*] Fix the issue where product details screen cannot be scrolled to the bottom in landscape after keyboard is dismissed (e.g. from editing product title).
- [*] The product name is now shown in the product details navigation bar so that the name is always visible.
- [*] The images pending upload should be visible after editing product images from product details.
- [*] The discard changes prompt does not appear when navigating from product settings detail screens with a text field (slug, purchase note, and menu order) anymore.
- [*] Fix the wrong cell appearance in the order status list.
- [*] The "View product in store" action will be shown only if the product is published.
- [internal] Modified the component used for fetching data from the database. Please watch out for crashes in lists.


4.3
-----
- Products: now the Product details can be edited and saved outside Products tab (e.g. from Order details or Top Performers).
- [internal]: the navigation to the password entry screen has changed and can cause regressions. See https://git.io/JflDW for testing details.
- [internal] Refactored some API calls for fetching a Note, Product, and Product Review. 
- Products: we improved our VoiceOver support in Product Price settings
- In Settings > Experimental Features, a Products switch is now available for turning Products M2 features on and off for simple products (default off for beta testing). Products M2 features: update product images, product settings, viewing and sharing a product.
- The WIP banner on the Products tab is now collapsed by default for more vertical space.
- Dropped iOS 11 support. From now we support iOS 12 and later.
- In Order Details, the Payment card is now shown right after the Products and Refunded Products cards.


4.2
-----
- Products: now tapping anywhere on a product cell where you need to insert data, like in Product Price and Product Shipping settings, you start to edit the text field.
- Products: now the keyboard pop up automatically in Edit Description
- The Processing orders list will now show upcoming (future) orders.
- Improved stats: fixed the incorrect time range on "This Week" tab when loading improved stats on a day when daily saving time changes.
- [internal]: the "send magic link" screen has navigation changes that can cause regressions. See https://git.io/Jfqio for testing details.
- The Orders list is now automatically refreshed when reopening the app. 
- The Orders list is automatically refreshed if a new order (push notification) comes in.
- Orders -> Search: The statuses now shows the total number of orders with that status.


4.1
-----
- Fix an intermittent crash when downloading Orders
- The Photo Library permission alert shouldn't be prompted when opening the readonly product details or edit product for simple products, which is reproducible on iOS 11 or 12 devices. (The permission is only triggered when uploading images in Zendesk support or in debug builds with Products M2 enabled.)
- [internal] Updated the empty search result views for Products and Orders. https://git.io/Jvdap

 
4.0
-----
- Products is now available with limited editing for simple products!
- Fix pulling to refresh on the Processing tab sometimes will not show the up-to-date orders.
- Edit Product > Price Settings: schedule sale is now available even when either the start or end date is not set, and the sale end date can be removed now.
- Improved stats: fixed a crash when loading improved stats on a day when daily saving time changes.
- [internal] Changed the Shipping and Tax classes list loading so that any cached data is shown right away
- [internal] Edit Products M2: added an image upload source for product images - WordPress Media Library.
- [internal] Slightly changed the dependency graph of the database fetching component. Please watch out for data loading regressions.
- [internal] the signup and login Magic Link flows have code changes. See https://git.io/JvyB3 for testing details.
- [internal] the login via Magic Link flows have code changes. See https://git.io/JvyB3 for testing details.
- [internal] the login via Continue with Google flows have code changes that can cause regressions. See https://git.io/Jvyjg for testing details.
- [internal] the signup and login Magic Link flows have code changes. See https://git.io/JvyB3 for testing details.
- [internal] under Edit Products M2 feature flag, there are 4 ways to sort the products on the products tab.
- [internal] the login flow has changes to the 2-factor authentication navigation. See https://git.io/JvdKP for testing details.

3.9
-----
- bugfix: now in the Order List the order status label is no more clipped
- bugfix: now the launch screen is no more stretched
- The Shipping Provider flow, will be called now Shipping Carrier.
- Edit Products: in price settings, the order of currency and price field follows the store currency options under wp-admin > WooCommerce > Settings > General.
- [internal] The signup and login flows have code changes. See https://git.io/Jv1Me for testing details.
 
3.8
-----
- Dashboard stats: any negative revenue (from refunds for example) for a time period are shown now.
- Redesigned Orders List: Processing and All Orders are now shown in front. Filtering was moved to the Search view.
- Fix Reviews sometimes failing to load on some WooCommerce configurations
- Experimental: a Products feature switch is visible in Settings > Experimental Features that shows/hides the Products tab, and allow to edit a product.
 
3.7
-----
- Dashboard: now tapping on a product on "Top Performers" section open the product detail

3.6
-----
- Order Details: see a list of issued refunds inside the order detail screen
- Orders tab: Orders to fulfill badge shows numbers 1-99, and now 99+ for anything over 99. Previously, it was 9+.
- Orders tab: The full total amount is now shown.
- Order Details & Product UI: if a Product name has HTML escape characters, they should be decoded in the app.
- Order Details: if the Order has multiple Products, tapping on any Product should open the same Product now.
- bugfix: the orders badge on tab bar now is correctly refreshed after switching to a store with badge count equal to zero.
- The orders tab now localizes item quantities and the order badge.


3.5
-----
- bugfix: when the app is in the foreground while receiving a push notification, the badge on the Orders tab and Reviews tab should be updated correctly based on the type of the notification.
- bugfix: after logging out and in, the Product list should be loaded to the correct store instead of being empty.
- bugfix: in Contact Support, a message should always be sent successfully now.

3.4
-----
- bugfix: on the Order Details screen, the product quantity title in the 2-column header view aligns to the right now
- bugfix: tapping on a new Order push notification, it used to go to the Reviews tab. Now it should go to the new Order screen
- bugfix: on the Products tab, if tapping on a Product and then switching stores, the old Product details used to remain on the Products tab. Now the Product list is always shown on the Products tab after switching stores.
- Dark mode: colors are updated up to design for the navigation bar, tab bar, Fulfill Order > add tracking icon, Review Details > product link icon.
- bugfix/enhancement: on the Products tab, if there are no Products the "Work In Progress" banner is shown with an image placeholder below now.
- bugfix: the deleted Product Variations should not show up after syncing anymore.
- bugfix: now the shipping address in the Order Detail is hidden if the order contains only virtual products
- bugfix: when logged out, Contact Support should be enabled now after typing a valid email address with an email keyboard type.

3.3
-----
- bugfix: add some padding to an order item image in the Fulfillment view, when no SKU exists
- bugfix: View Billing Information > Contact Details: the email button wouldn't do anything if you don't have an email account configured in the Mail app. Now an option to copy the email address is presented instead of doing nothing.
- bugfix: Fulfill Order screen now displays full customer provided note, instead of cutting it to a single line.
- bugfix: Fixed clipped content on section headings with larger font sizes
- bugfix: Fixed footer overlapping the last row in Settings > About with larger font sizes
- bugfix: the Orders badge on tab bar now is correctly refreshed after switching stores
 
3.2.1
-----
- bugfix: the order detail status and "Begin fulfillment" button now are correctly updated when the order status changes
- bugfix: after adding a new order note, now it appear correctly inside the order detail

3.2
-----
- Experimental: a Products feature switch is visible in Settings > Experimental Features that shows/hides the Products tab with a Work In Progress banner at the top.
- Experimental: if a Product has variations, the variants info are shown on the Product Details that navigates to a list of variations with each price or visibility shown.
- Enhancement: Support for dark mode
- bugfix: Settings no longer convert to partial dark mode.
- Experimental: Support the latest wc-admin plugin release, v0.23.0 and up
 
3.1
-----
- The order detail view now includes the shipping method of the order.
- Enhancement: The Reviews tab now presents all the Product Reviews
- Updated appearance of Order Details - temporarily disabling dark mode.
- bugfix: fixed UI appearance on cells of Order List when tapping with dark mode enabled.
- bugfix: Reviews no longer convert to partial dark mode. Dark mode coming soon!
- bugfix: Order Details now has the right space between cells.
- bugfix: update the new stats endpoint for WC Admin plugin version 0.22+, and notify the user about the minimum plugin version when they cannot see the new stats. It'd be great to also mention this in the App Store release notes: the new stats UI now requires WC Admin plugin version 0.22+.

3.0
-----
- bugfix: for sites with empty site time zone in the API (usually with UTC specified in wp-admin settings) and when the site time zone is not GMT+0, the stats v4 data no longer has the wrong boundaries (example in #1357).
- bugfix: fixed a UI appearance problem on mail composer on iOS 13.
 
2.9
-----
- bugfix: the badge "9+" on the Orders tab doesn't overlap with the tab label on iPhone SE/8 landscape now, and polished based on design spec.
- bugfix: the Top Performers in the new stats page should not have a dark header bar when launching the app in Dark mode.
- Enhancement: preselect current Order status when editing the status with a list of order statuses.
- bugfix: on Orders tab, the order status filter now stays after changing an Order status.
 
2.8
-----
 
2.7
-----
- Enhancement: Enhancements to the Order Details screen, adding more customer information.
- bugfix: the App Logs shouldn't be editable, only copy / paste.
- bugfix: Reviews were not localized.
- bugfix: On log in, some users would see the Continue button but be unable to Continue, due to errors with the account. A new "Try another account" button has been added as an option.
- bugfix: Product Details page was displaying the Price in the wrong currency.
- Enhancement: removed the "New Orders" card from the My store tab, now that the Orders tab displays the same information.
- Added brand new stats page for user with the WooCommerce Admin plugin and provided an option for users to opt in or out directly from the Settings page.
- bugfix: Order Details: icon on "Details" cell for fulfilled order can be wrong.
 
2.6
-----
- bugfix: 9+ orders in the orders badge text is now easier to read
- bugfix: Keep those sign-in bugs coming! We tracked down and fixed a `Log in with Jetpack` issue, where users with a Byte Order Mark in their `wp-config.php` file were returning error responses during API requests. These users would see their store listed in the sign-in screen, but were unable to tap the Continue button.
- bugfix: prevents a potential edge case where the login screen could be dismissed in a future version of iOS.
- bugfix: While tuning up the behind-the-scenes for Order Detail screens, we accidentally lost the ability to automatically download any missing product images. Product image downloads restored!

2.5
-----
- bugfix: on certain devices, pulling down to refresh on Order Details screen used to result in weird UI with misplaced labels. Should be fixed in this release.
- Enhancement: Display a badge in the bottom tab, overlapping the Orders icon, to indicate the number of orders processing.
- Enhancement: The Notifications tab has been replaced by Reviews 

2.4
-----
- New feature: in Order Details > Shipment Tracking, a new action is added to the "more" action menu for copying tracking number.
- Enhancement: updated the footer in Settings to inform users that we're hiring.
- bugfix & improvement: when Jetpack site stats module is turned off or when user has no permission to view site stats, the generic error toast is not shown to the user anymore. Additionally, the visitors stats UI is shown/hidden when the Jetpack module is activated/deactivated respectively.

2.3
-----
- Improvement: improved Dynamic Type support in the body of the notification in the Notifications tab.

2.2
-----
- improvement: opting out of Tracks syncs with WordPress.com
 
2.1
-----
- improvement: improved support for RTL languages in the Dashboard
- enhancement: You can now view product images on orders. Tapping on Products in Orders will present a view-only version of the Product's Details.
 
2.0
-----
- bugfix: dates in the Order Details screen are now localised.
- improvement: improved support for larger font sizes in the login screen
 
1.9
-----
- bugfix: fixes "Unable to load content" error message when attempting to get Top Performers content.
- new feature: You can now manually add shipment tracking to an Order. This feature is for users who have the [Shipment Tracking plugin](https://woocommerce.com/products/shipment-tracking) installed.
- bugfix: fixes Store Picker: some users are unable to continue after logging in.
- bugfix: fixes a crash when the network connection is slow
 
1.8
-----

1.7.1
-----
- Fixed a bug where Order List did not load for some users.
- update: this app supports iOS 12.0 and up.
- improvement: improved support for large text sizes.
- bugfix: fixes Order List not loading for some users.
- bugfix: fixes "Unable to load content" error message when attempting to get Top Performers content.
 
1.7
-----
- improvement: you can now log in using a site address.

1.6
-----
- improvement: Tracking numbers can now be copied to the pasteboard from the order details screen.

1.5
-----
- bugfix: Sometimes Settings would style all the options like "Log Out". No longer happens now.
- bugfix: order status refreshes upon pull-to-refresh in Order Details
- bugfix: payment status label background color showing up beyond rounded border
- improvement: change top performers text from "Total Product Order" to "Total orders" for clarity
- bugfix: fixed an issue on the order details screen where the shipment tracking dates were incorrect

1.4
-----
- bugfix: fix a crash happening on log out
- new feature: Add shipment tracking to Order Details screen
- improvement: The store switcher now allows you to go back to the previous screen without logging you out
- improvement: Custom order status labels are now supported! Instead of just displaying the order status slug and capitalizing the slug, the custom order status label will now be fetched from the server and properly displayed.
- improvement: Filtering by custom order status now supported!
- new feature: You can now manually change the status of an order on the order details screen
- bugfix: correctly flips chevron on Dashboard > New Orders, to support RTL languages.
- bugfix: fixed an issue on the order details screen where the shipment tracking dates were incorrect

1.3
-----
- bugfix: Allows for decimal quantities which some extensions have
- new feature: quick site select. Navigate to Settings > select row with store website.
- improvement: Updated the colors of the bars in the charts for better readability
- improvement: Present an error message with an option to retry when adding a note to an order fails
- improvement: Present an error message with an option to retry when fulfilling an order fails
- bugfix: Log out of the current account right after selecting "Try another account" in store picker
- improvement: Use the store name for the title of the view in "My store" tab
- improvement: Add an alert to let the user know about our new store switcher
- improvement: Display Address in Order Details screen unless every field is empty<|MERGE_RESOLUTION|>--- conflicted
+++ resolved
@@ -1,10 +1,7 @@
 4.5
 -----
-<<<<<<< HEAD
+- [*] In Order Details, the item subtotal is now shown on the right side instead of the quantity. The quantity can still be viewed underneath the product name.
 - [*] Polish the loading state on the product variations screen.
-=======
-- [*] In Order Details, the item subtotal is now shown on the right side instead of the quantity. The quantity can still be viewed underneath the product name.
->>>>>>> 09741efe
  
 4.4
 -----
