--- conflicted
+++ resolved
@@ -1,12 +1,9 @@
 3.3
 -----
-<<<<<<< HEAD
 - bugfix: add some padding to an order item image in the Fulfillment view, when no SKU exists
-=======
 - bugfix: View Billing Information > Contact Details: the email button wouldn't do anything if you don't have an email account configured in the Mail app. Now an option to copy the email address is presented instead of doing nothing.
 - bugfix: Fulfill Order screen now displays full customer provided note, instead of cutting it to a single line.
  
->>>>>>> 6014f607
 - bugfix: Fixed clipped content on section headings with larger font sizes
 
 3.2
