--- conflicted
+++ resolved
@@ -418,11 +418,8 @@
 				D89B8F0C25DDC9D30001C726 /* ChargeStatus.swift in Sources */,
 				D88FDB3125DD21B000CB0DBD /* CardReader.swift in Sources */,
 				D81AE85A25E6A62800D9CFD3 /* StripeCardReaderDiscoveryCache.swift in Sources */,
-<<<<<<< HEAD
 				D865C61E261CE001006717B8 /* CardReaderEvent+Stripe.swift in Sources */,
-=======
 				D80B4656260E1B290092EDC0 /* CurrencyCode.swift in Sources */,
->>>>>>> 181cc800
 				D81AE86425E6B77F00D9CFD3 /* CardReaderServiceError.swift in Sources */,
 				D8DF5F4E25DD9F91008AFE25 /* CardReaderType+Stripe.swift in Sources */,
 				D89B8F1225DDCBCD0001C726 /* Charge+Stripe.swift in Sources */,
