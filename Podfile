--- conflicted
+++ resolved
@@ -32,14 +32,8 @@
   # ====================
   #
 
-<<<<<<< HEAD
-  # Use the latest bugfix for coretelephony
-  # pod 'Automattic-Tracks-iOS', :git => 'https://github.com/Automattic/Automattic-Tracks-iOS.git', :branch => 'add/application-state-tag'
-  pod 'Automattic-Tracks-iOS', '~> 0.6.0'
-=======
   #pod 'Automattic-Tracks-iOS', :git => 'https://github.com/Automattic/Automattic-Tracks-iOS.git', :branch => 'add/build-configuration'
   pod 'Automattic-Tracks-iOS', '~> 0.9.0'
->>>>>>> 8795a099
 
   pod 'Gridicons', '~> 1.0'
 
@@ -257,9 +251,6 @@
       end
     end
   end
-<<<<<<< HEAD
-end
-=======
 
   # Flag Alpha builds for Tracks
   # ============================
@@ -270,5 +261,4 @@
       config.build_settings['GCC_PREPROCESSOR_DEFINITIONS'] ||= ['$(inherited)', 'ALPHA=1']
     end
   end
-end
->>>>>>> 8795a099
+end