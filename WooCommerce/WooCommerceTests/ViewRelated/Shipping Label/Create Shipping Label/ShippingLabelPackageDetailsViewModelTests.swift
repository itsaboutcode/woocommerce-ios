import XCTest
@testable import WooCommerce
import Yosemite
@testable import Storage


final class ShippingLabelPackageDetailsViewModelTests: XCTestCase {

    private let sampleSiteID: Int64 = 1234

    private var storageManager: StorageManagerType!

    private var storage: StorageType {
        storageManager.viewStorage
    }

    private var stores: MockStoresManager!

    override func setUp() {
        super.setUp()
        storageManager = MockStorageManager()
        stores = MockStoresManager(sessionManager: SessionManager.makeForTesting(authenticated: true))
    }

    override func tearDown() {
        storageManager = nil
        stores = nil
        super.tearDown()
    }

    func test_itemsRows_returns_zero_itemsRows_with_empty_items() {

        // Given
        let order = MockOrders().empty().copy(siteID: sampleSiteID)
        let currencyFormatter = CurrencyFormatter(currencySettings: CurrencySettings())
        let viewModel = ShippingLabelPackageDetailsViewModel(order: order,
                                                             packagesResponse: mockPackageResponse(),
                                                             selectedPackages: [],
                                                             formatter: currencyFormatter,
                                                             storageManager: storageManager,
                                                             onPackageSyncCompletion: { _ in },
                                                             onPackageSaveCompletion: { _ in })

        // Then
        XCTAssertEqual(viewModel.itemsRows.count, 0)

    }

    func test_itemsRows_returns_expected_values() {

        // Given
        let expect = expectation(description: "itemsRows returns expected values")

        let orderItemAttributes = [OrderItemAttribute(metaID: 170, name: "Packaging", value: "Box")]
        let items = [MockOrderItem.sampleItem(name: "Easter Egg", productID: 1, quantity: 1),
                     MockOrderItem.sampleItem(name: "Jacket", productID: 33, quantity: 1),
                     MockOrderItem.sampleItem(name: "Italian Jacket", productID: 23, quantity: 2),
                     MockOrderItem.sampleItem(name: "Jeans",
                                              productID: 49,
                                              variationID: 49,
                                              quantity: 1,
                                              attributes: orderItemAttributes)]
        let expectedFirstItemRow = ItemToFulfillRow(title: "Easter Egg", subtitle: "123 kg")
        let expectedLastItemRow = ItemToFulfillRow(title: "Jeans", subtitle: "Box・0 kg")
        let order = MockOrders().makeOrder().copy(siteID: sampleSiteID, items: items)
        let currencyFormatter = CurrencyFormatter(currencySettings: CurrencySettings())
        let viewModel = ShippingLabelPackageDetailsViewModel(order: order,
                                                             packagesResponse: mockPackageResponse(),
                                                             selectedPackages: [],
                                                             formatter: currencyFormatter,
                                                             storageManager: storageManager,
                                                             weightUnit: "kg",
                                                             onPackageSyncCompletion: { _ in },
                                                             onPackageSaveCompletion: { _ in })
        XCTAssertEqual(viewModel.itemsRows.count, 0)

        // When
        insert(Product.fake().copy(siteID: sampleSiteID, productID: 1, virtual: false, weight: "123"))
        insert(Product.fake().copy(siteID: sampleSiteID, productID: 33, virtual: true, weight: "9"))
        insert(Product.fake().copy(siteID: sampleSiteID, productID: 23, virtual: false, weight: "1"))
        insert(ProductVariation.fake().copy(siteID: sampleSiteID,
                                            productID: 49,
                                            productVariationID: 49,
                                            attributes: [ProductVariationAttribute(id: 1, name: "Color", option: "Blue")]))

        // Then
        DispatchQueue.main.asyncAfter(deadline: .now() + 1) {
            XCTAssertEqual(viewModel.itemsRows.count, 4)
            XCTAssertEqual(viewModel.itemsRows.first?.title, expectedFirstItemRow.title)
            XCTAssertEqual(viewModel.itemsRows.first?.subtitle, expectedFirstItemRow.subtitle)
            XCTAssertEqual(viewModel.itemsRows.last?.title, expectedLastItemRow.title)
            XCTAssertEqual(viewModel.itemsRows.last?.subtitle, expectedLastItemRow.subtitle)
            expect.fulfill()
        }

        waitForExpectations(timeout: Constants.expectationTimeout, handler: nil)
    }

    func test_didSelectPackage_returns_the_expected_value() {
        // Given
        let customPackage = ShippingLabelCustomPackage(isUserDefined: true,
                                                       title: "Box",
                                                       isLetter: true,
                                                       dimensions: "3 x 10 x 4",
                                                       boxWeight: 10,
                                                       maxWeight: 11)
        let order = MockOrders().empty().copy(siteID: sampleSiteID)
        let currencyFormatter = CurrencyFormatter(currencySettings: CurrencySettings())
        let viewModel = ShippingLabelPackageDetailsViewModel(order: order,
                                                             packagesResponse: mockPackageResponse(),
                                                             selectedPackages: [],
                                                             formatter: currencyFormatter,
                                                             stores: stores,
                                                             storageManager: storageManager,
                                                             weightUnit: "kg",
                                                             onPackageSyncCompletion: { _ in },
                                                             onPackageSaveCompletion: { _ in })


        XCTAssertNil(viewModel.packageListViewModel.selectedCustomPackage)
        XCTAssertNil(viewModel.packageListViewModel.selectedPredefinedPackage)

        // When
        viewModel.packageListViewModel.didSelectPackage(customPackage.title)

        // Then
        XCTAssertEqual(viewModel.packageListViewModel.selectedCustomPackage, customPackage)
        XCTAssertNil(viewModel.packageListViewModel.selectedPredefinedPackage)
    }

    func test_confirmPackageSelection_returns_the_expected_value() {
        // Given
        let customPackage = ShippingLabelCustomPackage(isUserDefined: true,
                                                       title: "Box",
                                                       isLetter: true,
                                                       dimensions: "3 x 10 x 4",
                                                       boxWeight: 10,
                                                       maxWeight: 11)
        let order = MockOrders().empty().copy(siteID: sampleSiteID)
        let currencyFormatter = CurrencyFormatter(currencySettings: CurrencySettings())
        let viewModel = ShippingLabelPackageDetailsViewModel(order: order,
                                                             packagesResponse: mockPackageResponse(),
                                                             selectedPackages: [],
                                                             formatter: currencyFormatter,
                                                             stores: stores,
                                                             storageManager: storageManager,
                                                             weightUnit: "kg",
                                                             onPackageSyncCompletion: { _ in },
                                                             onPackageSaveCompletion: { _ in })

        XCTAssertNil(viewModel.packageListViewModel.selectedCustomPackage)
        XCTAssertNil(viewModel.packageListViewModel.selectedPredefinedPackage)

        // When
        viewModel.packageListViewModel.didSelectPackage(customPackage.title)
        viewModel.packageListViewModel.confirmPackageSelection()

        // Then
        XCTAssertEqual(viewModel.selectedPackageID, customPackage.title)
    }

    func test_showCustomPackagesHeader_returns_the_expected_value() {
        // Given
        let order = MockOrders().empty().copy(siteID: sampleSiteID)
        let currencyFormatter = CurrencyFormatter(currencySettings: CurrencySettings())
        let viewModel = ShippingLabelPackageDetailsViewModel(order: order,
                                                             packagesResponse: mockPackageResponse(),
                                                             selectedPackages: [],
                                                             formatter: currencyFormatter,
                                                             stores: stores,
                                                             storageManager: storageManager,
                                                             weightUnit: "kg",
                                                             onPackageSyncCompletion: { _ in },
                                                             onPackageSaveCompletion: { _ in })


        // Then
        XCTAssertTrue(viewModel.packageListViewModel.showCustomPackagesHeader)
    }

    func test_selected_package_defaults_to_last_selected_package() {
        // Given
        insert(MockShippingLabelAccountSettings.sampleAccountSettings(siteID: sampleSiteID, lastSelectedPackageID: "package-1"))
        let order = MockOrders().empty().copy(siteID: sampleSiteID)
        let currencyFormatter = CurrencyFormatter(currencySettings: CurrencySettings())
        let viewModel = ShippingLabelPackageDetailsViewModel(order: order,
                                                             packagesResponse: mockPackageResponse(),
                                                             selectedPackages: [],
                                                             formatter: currencyFormatter,
                                                             stores: stores,
                                                             storageManager: storageManager,
                                                             weightUnit: "kg",
                                                             onPackageSyncCompletion: { _ in },
                                                             onPackageSaveCompletion: { _ in })

        // Then
        XCTAssertEqual(viewModel.selectedPackageID, "package-1")
        XCTAssertEqual(viewModel.selectedPackageName, "Small")
    }

    func test_isPackageDetailsDoneButtonEnabled_returns_true_initially() {
        // Given
        let items = [MockOrderItem.sampleItem(name: "Easter Egg", productID: 1, quantity: 0.5)]
        let order = MockOrders().makeOrder().copy(siteID: sampleSiteID, items: items)
        let currencyFormatter = CurrencyFormatter(currencySettings: CurrencySettings())

        // When
        insert(Product.fake().copy(siteID: sampleSiteID, productID: 1, virtual: false, weight: "120"))
        let viewModel = ShippingLabelPackageDetailsViewModel(order: order,
                                                             packagesResponse: mockPackageResponse(),
                                                             selectedPackages: [],
                                                             formatter: currencyFormatter,
                                                             storageManager: storageManager,
                                                             weightUnit: "kg",
                                                             onPackageSyncCompletion: { _ in },
                                                             onPackageSaveCompletion: { _ in })

        // When
        viewModel.selectedPackageID = "sample-package"

        // Then
        XCTAssertTrue(viewModel.isPackageDetailsDoneButtonEnabled())
    }

    func test_isPackageDetailsDoneButtonEnabled_returns_the_expected_value_when_the_totalWeight_is_not_valid() {
        // Given
        // Given
        let items = [MockOrderItem.sampleItem(name: "Easter Egg", productID: 1, quantity: 0.5)]
        let order = MockOrders().makeOrder().copy(siteID: sampleSiteID, items: items)
        let currencyFormatter = CurrencyFormatter(currencySettings: CurrencySettings())

        // When
        insert(Product.fake().copy(siteID: sampleSiteID, productID: 1, virtual: false, weight: "120"))
        let viewModel = ShippingLabelPackageDetailsViewModel(order: order,
                                                             packagesResponse: mockPackageResponse(),
                                                             selectedPackages: [],
                                                             formatter: currencyFormatter,
                                                             storageManager: storageManager,
                                                             weightUnit: "kg",
                                                             onPackageSyncCompletion: { _ in },
                                                             onPackageSaveCompletion: { _ in })

        // When
        viewModel.selectedPackageID = "sample-package"

        // Then
        XCTAssertTrue(viewModel.isPackageDetailsDoneButtonEnabled())

        // When
        viewModel.totalWeight = "0.0"

        // Then
        XCTAssertFalse(viewModel.isPackageDetailsDoneButtonEnabled())

        // When
        viewModel.totalWeight = "1..1"

        // Then
        XCTAssertFalse(viewModel.isPackageDetailsDoneButtonEnabled())

        // When
        viewModel.totalWeight = "test"

        // Then
        XCTAssertFalse(viewModel.isPackageDetailsDoneButtonEnabled())
    }

    func test_totalWeight_returns_the_expected_value() {
        // Given
        let orderItemAttributes = [OrderItemAttribute(metaID: 170, name: "Packaging", value: "Box")]
        let items = [MockOrderItem.sampleItem(name: "Easter Egg", productID: 1, quantity: 0.5),
                     MockOrderItem.sampleItem(name: "Jacket", productID: 33, quantity: 1),
                     MockOrderItem.sampleItem(name: "Italian Jacket", productID: 23, quantity: 2),
                     MockOrderItem.sampleItem(name: "Jeans",
                                              productID: 49,
                                              variationID: 49,
                                              quantity: 1,
                                              attributes: orderItemAttributes)]
        let order = MockOrders().makeOrder().copy(siteID: sampleSiteID, items: items)
        let currencyFormatter = CurrencyFormatter(currencySettings: CurrencySettings())

        // When
        insert(Product.fake().copy(siteID: sampleSiteID, productID: 1, virtual: false, weight: "120"))
        insert(Product.fake().copy(siteID: sampleSiteID, productID: 33, virtual: true, weight: "9"))
        insert(Product.fake().copy(siteID: sampleSiteID, productID: 23, virtual: false, weight: "1.44"))
        insert(ProductVariation.fake().copy(siteID: sampleSiteID,
                                            productID: 49,
                                            productVariationID: 49,
                                            attributes: [ProductVariationAttribute(id: 1, name: "Color", option: "Blue")]))


        let viewModel = ShippingLabelPackageDetailsViewModel(order: order,
                                                             packagesResponse: mockPackageResponse(),
                                                             selectedPackages: [],
                                                             formatter: currencyFormatter,
                                                             storageManager: storageManager,
<<<<<<< HEAD
                                                             weightUnit: "kg")
        viewModel.packageListViewModel.didSelectPackage("Box")
        viewModel.packageListViewModel.confirmPackageSelection()
=======
                                                             weightUnit: "kg",
                                                             onPackageSyncCompletion: { _ in },
                                                             onPackageSaveCompletion: { _ in })
        viewModel.didSelectPackage("Box")
        viewModel.confirmPackageSelection()
>>>>>>> bf3c15a5

        // Then
        XCTAssertEqual(viewModel.totalWeight, "72.88")
    }

    func test_totalWeight_returns_the_expected_value_when_already_set() {
        // Given
        let expect = expectation(description: "totalWeight returns expected value when already set")

        let orderItemAttributes = [OrderItemAttribute(metaID: 170, name: "Packaging", value: "Box")]
        let items = [MockOrderItem.sampleItem(name: "Easter Egg", productID: 1, quantity: 1),
                     MockOrderItem.sampleItem(name: "Jacket", productID: 33, quantity: 1),
                     MockOrderItem.sampleItem(name: "Italian Jacket", productID: 23, quantity: 2),
                     MockOrderItem.sampleItem(name: "Jeans",
                                              productID: 49,
                                              variationID: 49,
                                              quantity: 1,
                                              attributes: orderItemAttributes)]
        let order = MockOrders().makeOrder().copy(siteID: sampleSiteID, items: items)
        let currencyFormatter = CurrencyFormatter(currencySettings: CurrencySettings())

        // When
        insert(Product.fake().copy(siteID: sampleSiteID, productID: 1, virtual: false, weight: "123"))
        insert(Product.fake().copy(siteID: sampleSiteID, productID: 33, virtual: true, weight: "9"))
        insert(Product.fake().copy(siteID: sampleSiteID, productID: 23, virtual: false, weight: "1"))
        insert(ProductVariation.fake().copy(siteID: sampleSiteID,
                                            productID: 49,
                                            productVariationID: 49,
                                            attributes: [ProductVariationAttribute(id: 1, name: "Color", option: "Blue")]))

        let selectedPackages = [ShippingLabelPackageAttributes(packageID: "Box", totalWeight: "30", productIDs: [1, 33, 23, 49])]
        let viewModel = ShippingLabelPackageDetailsViewModel(order: order,
                                                             packagesResponse: mockPackageResponse(),
                                                             selectedPackages: selectedPackages,
                                                             formatter: currencyFormatter,
                                                             storageManager: storageManager,
                                                             weightUnit: "kg",
                                                             onPackageSyncCompletion: { _ in },
                                                             onPackageSaveCompletion: { _ in })
        XCTAssertEqual(viewModel.totalWeight, "30")

        // Then
        DispatchQueue.main.asyncAfter(deadline: .now() + 1) {
            XCTAssertEqual(viewModel.totalWeight, "30")
            expect.fulfill()
        }

        waitForExpectations(timeout: Constants.expectationTimeout, handler: nil)
    }

    func test_totalWeight_updates_when_selected_package_changes() {
        // Given
        let items = [MockOrderItem.sampleItem(name: "Easter Egg", productID: 1, quantity: 1)]
        let order = MockOrders().makeOrder().copy(siteID: sampleSiteID, items: items)
        let currencyFormatter = CurrencyFormatter(currencySettings: CurrencySettings())

        // When
        insert(Product.fake().copy(siteID: sampleSiteID, productID: 1, virtual: false, weight: "120"))

        let viewModel = ShippingLabelPackageDetailsViewModel(order: order,
                                                             packagesResponse: mockPackageResponse(),
                                                             selectedPackages: [],
                                                             formatter: currencyFormatter,
                                                             storageManager: storageManager,
                                                             weightUnit: "kg",
                                                             onPackageSyncCompletion: { _ in },
                                                             onPackageSaveCompletion: { _ in })

        // Then
        XCTAssertEqual(viewModel.totalWeight, "120.0")

        // When
        viewModel.packageListViewModel.didSelectPackage("Box")
        viewModel.packageListViewModel.confirmPackageSelection()

        // Then
        XCTAssertEqual(viewModel.totalWeight, "130.0")
    }

    func test_totalWeight_does_not_update_when_initial_weight_is_arbitrary_value() {
        // Given
        let items = [MockOrderItem.sampleItem(name: "Easter Egg", productID: 1, quantity: 1)]
        let order = MockOrders().makeOrder().copy(siteID: sampleSiteID, items: items)
        let currencyFormatter = CurrencyFormatter(currencySettings: CurrencySettings())

        // When
        insert(Product.fake().copy(siteID: sampleSiteID, productID: 1, virtual: false, weight: "120"))
        let selectedPackages = [ShippingLabelPackageAttributes(packageID: "Package", totalWeight: "500", productIDs: [1])]
        let viewModel = ShippingLabelPackageDetailsViewModel(order: order,
                                                             packagesResponse: mockPackageResponse(),
                                                             selectedPackages: selectedPackages,
                                                             formatter: currencyFormatter,
                                                             storageManager: storageManager,
                                                             weightUnit: "kg",
                                                             onPackageSyncCompletion: { _ in },
                                                             onPackageSaveCompletion: { _ in })

        // Then
        XCTAssertEqual(viewModel.totalWeight, "500")

        // When new package with additional weight is selected
        viewModel.packageListViewModel.didSelectPackage("Box")
        viewModel.packageListViewModel.confirmPackageSelection()

        // Then
        XCTAssertEqual(viewModel.totalWeight, "500")
    }

    func test_totalWeight_does_not_update_after_new_weight_is_input_manually() {
        // Given
        let items = [MockOrderItem.sampleItem(name: "Easter Egg", productID: 1, quantity: 1)]
        let order = MockOrders().makeOrder().copy(siteID: sampleSiteID, items: items)
        let currencyFormatter = CurrencyFormatter(currencySettings: CurrencySettings())

        // When
        insert(Product.fake().copy(siteID: sampleSiteID, productID: 1, virtual: false, weight: "120"))

        let viewModel = ShippingLabelPackageDetailsViewModel(order: order,
                                                             packagesResponse: mockPackageResponse(),
                                                             selectedPackages: [],
                                                             formatter: currencyFormatter,
                                                             storageManager: storageManager,
                                                             weightUnit: "kg",
                                                             onPackageSyncCompletion: { _ in },
                                                             onPackageSaveCompletion: { _ in })

        // Then
        XCTAssertEqual(viewModel.totalWeight, "120.0")

        // When new weight is input manually
        viewModel.totalWeight = "500"

        // Then
        XCTAssertEqual(viewModel.totalWeight, "500")

        // When new package with additional weight is selected
        viewModel.packageListViewModel.didSelectPackage("Box")
        viewModel.packageListViewModel.confirmPackageSelection()

        // Then
        XCTAssertEqual(viewModel.totalWeight, "500")
    }
<<<<<<< HEAD
=======

    func test_hasCustomOrPredefinedPackages_returns_the_expected_value() {
        // Given
        let order = MockOrders().empty().copy(siteID: sampleSiteID)
        let currencyFormatter = CurrencyFormatter(currencySettings: CurrencySettings())

        // When
        let viewModelWithoutPackages = ShippingLabelPackageDetailsViewModel(order: order,
                                                                            packagesResponse: nil,
                                                                            selectedPackages: [],
                                                                            formatter: currencyFormatter,
                                                                            stores: stores,
                                                                            storageManager: storageManager,
                                                                            weightUnit: "kg",
                                                                            onPackageSyncCompletion: { _ in },
                                                                            onPackageSaveCompletion: { _ in })
        let viewModelWithPackages = ShippingLabelPackageDetailsViewModel(order: order,
                                                                         packagesResponse: mockPackageResponse(),
                                                                         selectedPackages: [],
                                                                         formatter: currencyFormatter,
                                                                         stores: stores,
                                                                         storageManager: storageManager,
                                                                         weightUnit: "kg",
                                                                         onPackageSyncCompletion: { _ in },
                                                                         onPackageSaveCompletion: { _ in })
        let viewModelWithCustomPackages = ShippingLabelPackageDetailsViewModel(order: order,
                                                                               packagesResponse: mockPackageResponse(withCustom: true, withPredefined: false),
                                                                               selectedPackages: [],
                                                                               formatter: currencyFormatter,
                                                                               stores: stores,
                                                                               storageManager: storageManager,
                                                                               weightUnit: "kg",
                                                                               onPackageSyncCompletion: { _ in },
                                                                               onPackageSaveCompletion: { _ in })
        let viewModelWithPredefinedPackages = ShippingLabelPackageDetailsViewModel(order: order,
                                                                               packagesResponse: mockPackageResponse(withCustom: false, withPredefined: true),
                                                                               selectedPackages: [],
                                                                               formatter: currencyFormatter,
                                                                               stores: stores,
                                                                               storageManager: storageManager,
                                                                               weightUnit: "kg",
                                                                               onPackageSyncCompletion: { _ in },
                                                                               onPackageSaveCompletion: { _ in })

        // Then
        XCTAssertFalse(viewModelWithoutPackages.hasCustomOrPredefinedPackages)
        XCTAssertTrue(viewModelWithPackages.hasCustomOrPredefinedPackages)
        XCTAssertTrue(viewModelWithCustomPackages.hasCustomOrPredefinedPackages)
        XCTAssertTrue(viewModelWithPredefinedPackages.hasCustomOrPredefinedPackages)
    }

    func test_handleNewPackage_returns_updated_data_with_custom_package() {
        // Given
        let viewModel = ShippingLabelPackageDetailsViewModel(order: Order.fake(),
                                                             packagesResponse: ShippingLabelPackagesResponse.fake(),
                                                             selectedPackages: [],
                                                             onPackageSyncCompletion: { _ in },
                                                             onPackageSaveCompletion: { _ in })
        let expectedCustomPackage = ShippingLabelCustomPackage(isUserDefined: true,
                                                               title: "Box",
                                                               isLetter: true,
                                                               dimensions: "3 x 10 x 4",
                                                               boxWeight: 10,
                                                               maxWeight: 11)
        let expectedPackagesResponse = ShippingLabelPackagesResponse.fake().copy(customPackages: [expectedCustomPackage])

        // When
        viewModel.handleNewPackage(expectedCustomPackage, nil, expectedPackagesResponse)

        // Then
        XCTAssertEqual(viewModel.packagesResponse, expectedPackagesResponse)
        XCTAssertEqual(viewModel.selectedCustomPackage, expectedCustomPackage)
    }

    func test_handleNewPackage_returns_updated_data_with_service_package() {
        // Given
        let viewModel = ShippingLabelPackageDetailsViewModel(order: Order.fake(),
                                                             packagesResponse: ShippingLabelPackagesResponse.fake(),
                                                             selectedPackages: [],
                                                             onPackageSyncCompletion: { _ in },
                                                             onPackageSaveCompletion: { _ in })
        let expectedPredefinedPackage = ShippingLabelPredefinedPackage(id: "package-1",
                                                                       title: "Small",
                                                                       isLetter: true,
                                                                       dimensions: "3 x 4 x 5")
        let expectedPredefinedOption = ShippingLabelPredefinedOption(title: "USPS",
                                                                     providerID: "usps",
                                                                     predefinedPackages: [expectedPredefinedPackage])
        let expectedPackagesResponse = ShippingLabelPackagesResponse.fake().copy(predefinedOptions: [expectedPredefinedOption])

        // When
        viewModel.handleNewPackage(nil, expectedPredefinedPackage, expectedPackagesResponse)

        // Then
        XCTAssertEqual(viewModel.packagesResponse, expectedPackagesResponse)
        XCTAssertEqual(viewModel.selectedPredefinedPackage, expectedPredefinedPackage)
    }
>>>>>>> bf3c15a5
}

// MARK: - Utils
private extension ShippingLabelPackageDetailsViewModelTests {
    func insert(_ readOnlyOrderProduct: Yosemite.Product) {
        let product = storage.insertNewObject(ofType: StorageProduct.self)
        product.update(with: readOnlyOrderProduct)
    }

    func insert(_ readOnlyOrderProductVariation: Yosemite.ProductVariation) {
        let productVariation = storage.insertNewObject(ofType: StorageProductVariation.self)
        productVariation.update(with: readOnlyOrderProductVariation)
    }

    func insert(_ readOnlyAccountSettings: Yosemite.ShippingLabelAccountSettings) {
        let accountSettings = storage.insertNewObject(ofType: StorageShippingLabelAccountSettings.self)
        accountSettings.update(with: readOnlyAccountSettings)
    }
}

// MARK: - Mocks
private extension ShippingLabelPackageDetailsViewModelTests {
    func mockPackageResponse(withCustom: Bool = true, withPredefined: Bool = true) -> ShippingLabelPackagesResponse {
        let storeOptions = ShippingLabelStoreOptions(currencySymbol: "$",
                                                     dimensionUnit: "in",
                                                     weightUnit: "oz",
                                                     originCountry: "US")

        let customPackages = [
            ShippingLabelCustomPackage(isUserDefined: true,
                                       title: "Box",
                                       isLetter: true,
                                       dimensions: "3 x 10 x 4",
                                       boxWeight: 10,
                                       maxWeight: 11),
            ShippingLabelCustomPackage(isUserDefined: true,
                                       title: "Box n°2",
                                       isLetter: true,
                                       dimensions: "30 x 1 x 20",
                                       boxWeight: 2,
                                       maxWeight: 4),
            ShippingLabelCustomPackage(isUserDefined: true,
                                       title: "Box n°3",
                                       isLetter: true,
                                       dimensions: "10 x 40 x 3",
                                       boxWeight: 7,
                                       maxWeight: 10)]

        let predefinedOptions = [ShippingLabelPredefinedOption(title: "USPS",
                                                               providerID: "usps",
                                                               predefinedPackages: [ShippingLabelPredefinedPackage(id: "package-1",
                                                                                                                   title: "Small",
                                                                                                                   isLetter: true,
                                                                                                                   dimensions: "3 x 4 x 5"),
                                                                                    ShippingLabelPredefinedPackage(id: "package-2",
                                                                                                                   title: "Big",
                                                                                                                   isLetter: true,
                                                                                                                   dimensions: "5 x 7 x 9")])]

        let packagesResponse = ShippingLabelPackagesResponse(storeOptions: storeOptions,
                                                             customPackages: withCustom ? customPackages : [],
                                                             predefinedOptions: withPredefined ? predefinedOptions : [],
                                                             unactivatedPredefinedOptions: [])

        return packagesResponse
    }
}<|MERGE_RESOLUTION|>--- conflicted
+++ resolved
@@ -294,17 +294,11 @@
                                                              selectedPackages: [],
                                                              formatter: currencyFormatter,
                                                              storageManager: storageManager,
-<<<<<<< HEAD
-                                                             weightUnit: "kg")
+                                                             weightUnit: "kg",
+                                                             onPackageSyncCompletion: { _ in },
+                                                             onPackageSaveCompletion: { _ in })
         viewModel.packageListViewModel.didSelectPackage("Box")
         viewModel.packageListViewModel.confirmPackageSelection()
-=======
-                                                             weightUnit: "kg",
-                                                             onPackageSyncCompletion: { _ in },
-                                                             onPackageSaveCompletion: { _ in })
-        viewModel.didSelectPackage("Box")
-        viewModel.confirmPackageSelection()
->>>>>>> bf3c15a5
 
         // Then
         XCTAssertEqual(viewModel.totalWeight, "72.88")
@@ -447,106 +441,6 @@
         // Then
         XCTAssertEqual(viewModel.totalWeight, "500")
     }
-<<<<<<< HEAD
-=======
-
-    func test_hasCustomOrPredefinedPackages_returns_the_expected_value() {
-        // Given
-        let order = MockOrders().empty().copy(siteID: sampleSiteID)
-        let currencyFormatter = CurrencyFormatter(currencySettings: CurrencySettings())
-
-        // When
-        let viewModelWithoutPackages = ShippingLabelPackageDetailsViewModel(order: order,
-                                                                            packagesResponse: nil,
-                                                                            selectedPackages: [],
-                                                                            formatter: currencyFormatter,
-                                                                            stores: stores,
-                                                                            storageManager: storageManager,
-                                                                            weightUnit: "kg",
-                                                                            onPackageSyncCompletion: { _ in },
-                                                                            onPackageSaveCompletion: { _ in })
-        let viewModelWithPackages = ShippingLabelPackageDetailsViewModel(order: order,
-                                                                         packagesResponse: mockPackageResponse(),
-                                                                         selectedPackages: [],
-                                                                         formatter: currencyFormatter,
-                                                                         stores: stores,
-                                                                         storageManager: storageManager,
-                                                                         weightUnit: "kg",
-                                                                         onPackageSyncCompletion: { _ in },
-                                                                         onPackageSaveCompletion: { _ in })
-        let viewModelWithCustomPackages = ShippingLabelPackageDetailsViewModel(order: order,
-                                                                               packagesResponse: mockPackageResponse(withCustom: true, withPredefined: false),
-                                                                               selectedPackages: [],
-                                                                               formatter: currencyFormatter,
-                                                                               stores: stores,
-                                                                               storageManager: storageManager,
-                                                                               weightUnit: "kg",
-                                                                               onPackageSyncCompletion: { _ in },
-                                                                               onPackageSaveCompletion: { _ in })
-        let viewModelWithPredefinedPackages = ShippingLabelPackageDetailsViewModel(order: order,
-                                                                               packagesResponse: mockPackageResponse(withCustom: false, withPredefined: true),
-                                                                               selectedPackages: [],
-                                                                               formatter: currencyFormatter,
-                                                                               stores: stores,
-                                                                               storageManager: storageManager,
-                                                                               weightUnit: "kg",
-                                                                               onPackageSyncCompletion: { _ in },
-                                                                               onPackageSaveCompletion: { _ in })
-
-        // Then
-        XCTAssertFalse(viewModelWithoutPackages.hasCustomOrPredefinedPackages)
-        XCTAssertTrue(viewModelWithPackages.hasCustomOrPredefinedPackages)
-        XCTAssertTrue(viewModelWithCustomPackages.hasCustomOrPredefinedPackages)
-        XCTAssertTrue(viewModelWithPredefinedPackages.hasCustomOrPredefinedPackages)
-    }
-
-    func test_handleNewPackage_returns_updated_data_with_custom_package() {
-        // Given
-        let viewModel = ShippingLabelPackageDetailsViewModel(order: Order.fake(),
-                                                             packagesResponse: ShippingLabelPackagesResponse.fake(),
-                                                             selectedPackages: [],
-                                                             onPackageSyncCompletion: { _ in },
-                                                             onPackageSaveCompletion: { _ in })
-        let expectedCustomPackage = ShippingLabelCustomPackage(isUserDefined: true,
-                                                               title: "Box",
-                                                               isLetter: true,
-                                                               dimensions: "3 x 10 x 4",
-                                                               boxWeight: 10,
-                                                               maxWeight: 11)
-        let expectedPackagesResponse = ShippingLabelPackagesResponse.fake().copy(customPackages: [expectedCustomPackage])
-
-        // When
-        viewModel.handleNewPackage(expectedCustomPackage, nil, expectedPackagesResponse)
-
-        // Then
-        XCTAssertEqual(viewModel.packagesResponse, expectedPackagesResponse)
-        XCTAssertEqual(viewModel.selectedCustomPackage, expectedCustomPackage)
-    }
-
-    func test_handleNewPackage_returns_updated_data_with_service_package() {
-        // Given
-        let viewModel = ShippingLabelPackageDetailsViewModel(order: Order.fake(),
-                                                             packagesResponse: ShippingLabelPackagesResponse.fake(),
-                                                             selectedPackages: [],
-                                                             onPackageSyncCompletion: { _ in },
-                                                             onPackageSaveCompletion: { _ in })
-        let expectedPredefinedPackage = ShippingLabelPredefinedPackage(id: "package-1",
-                                                                       title: "Small",
-                                                                       isLetter: true,
-                                                                       dimensions: "3 x 4 x 5")
-        let expectedPredefinedOption = ShippingLabelPredefinedOption(title: "USPS",
-                                                                     providerID: "usps",
-                                                                     predefinedPackages: [expectedPredefinedPackage])
-        let expectedPackagesResponse = ShippingLabelPackagesResponse.fake().copy(predefinedOptions: [expectedPredefinedOption])
-
-        // When
-        viewModel.handleNewPackage(nil, expectedPredefinedPackage, expectedPackagesResponse)
-
-        // Then
-        XCTAssertEqual(viewModel.packagesResponse, expectedPackagesResponse)
-        XCTAssertEqual(viewModel.selectedPredefinedPackage, expectedPredefinedPackage)
-    }
->>>>>>> bf3c15a5
 }
 
 // MARK: - Utils
