--- conflicted
+++ resolved
@@ -7,13 +7,8 @@
 
     private var knownReaderIDs: [String]
 
-<<<<<<< HEAD
-    init(sessionManager: SessionManager) {
-        knownReaderIDs = []
-=======
-    init(sessionManager: SessionManager, knownReaders: [String] = []) {
-        self.knownReaders = knownReaders
->>>>>>> 3d0448e9
+    init(sessionManager: SessionManager, knownReaderIDs: [String] = []) {
+        self.knownReaderIDs = knownReaderIDs
         super.init(sessionManager: sessionManager)
     }
 
