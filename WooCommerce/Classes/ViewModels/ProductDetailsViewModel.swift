--- conflicted
+++ resolved
@@ -268,28 +268,10 @@
 
     /// Product Images cell.
     ///
-<<<<<<< HEAD
-    func configureProductImage(_ cell: LargeImageTableViewCell) {
-        guard let mainImageView = cell.mainImageView else {
-            return
-        }
-
-        if productHasImage {
-            cell.heightConstraint.constant = Metrics.productImageHeight
-            mainImageView.downloadImage(from: imageURL, placeholderImage: UIImage.productPlaceholderImage)
-        }
-
-        if product.productStatus != .publish {
-            cell.textBadge?.applyPaddedLabelSubheadStyles()
-            cell.textBadge?.layer.backgroundColor = UIColor.text.cgColor
-            cell.textBadge?.textColor = .basicBackground
-            cell.textBadge?.text = product.productStatus.description
-=======
     func configureProductImages(_ cell: ProductImagesHeaderTableViewCell) {
         cell.configure(with: product, config: .images)
         cell.onImageSelected = { (productImage, indexPath) in
             // TODO: open image detail
->>>>>>> 66b31ae3
         }
     }
 
