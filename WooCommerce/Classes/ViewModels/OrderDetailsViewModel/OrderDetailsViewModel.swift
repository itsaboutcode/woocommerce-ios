--- conflicted
+++ resolved
@@ -197,15 +197,8 @@
             viewController.performSegue(withIdentifier: Constants.productDetailsSegue, sender: nil)
         case .refund:
             ServiceLocator.analytics.track(.orderDetailRefundDetailTapped)
-<<<<<<< HEAD
-            let index = indexPath.row - Constants.paymentSummaryCell - Constants.paidByCustomerCell
-            let refund = refunds[index]
-            let viewModel = RefundDetailsViewModel(order: order, refund: refund)
-            let refundDetailsViewController = RefundDetailsViewController(viewModel: viewModel)
-=======
             let refund = dataSource.refund(at: indexPath)
             let refundDetailsViewController = RefundDetailsViewController(refund: refund)
->>>>>>> 8152deaf
             viewController.navigationController?.pushViewController(refundDetailsViewController, animated: true)
         default:
             break
@@ -337,7 +330,5 @@
     enum Constants {
         static let productDetailsSegue = "ShowProductListViewController"
         static let orderStatusListSegue = "ShowOrderStatusListViewController"
-        static let paymentSummaryCell = 1
-        static let paidByCustomerCell = 1
     }
 }