import UIKit
import Yosemite
import CocoaLumberjack
import XLPagerTabStrip


class StoreStatsViewController: ButtonBarPagerTabStripViewController {

    // MARK: - Properties

    @IBOutlet private weak var topBorder: UIView!
    @IBOutlet private weak var middleBorder: UIView!
    @IBOutlet private weak var bottomBorder: UIView!

    private var periodVCs = [PeriodDataViewController]()

<<<<<<< HEAD
    // MARK: - Calculated Properties

    public var isDataMissing: Bool {
        return periodVCs.contains { $0.orderStats == nil || $0.siteStats == nil }
    }

    private var visibleChildViewController: PeriodDataViewController {
        return periodVCs[currentIndex]
    }

=======
>>>>>>> 03487395
    // MARK: - View Lifecycle

    required init?(coder aDecoder: NSCoder) {
        super.init(coder: aDecoder)
    }

    override func viewDidLoad() {
        configurePeriodViewControllers()
        configureTabStrip()
        // 👆 must be called before super.viewDidLoad()

        super.viewDidLoad()
        configureView()
    }

    override func viewWillAppear(_ animated: Bool) {
        super.viewWillAppear(animated)
        ensureGhostContentIsAnimated()
    }


    // MARK: - PagerTabStripDataSource

    override func viewControllers(for pagerTabStripController: PagerTabStripViewController) -> [UIViewController] {
        return periodVCs
    }

    override func configureCell(_ cell: ButtonBarViewCell, indicatorInfo: IndicatorInfo) {
        /// Hide the ImageView:
        /// We don't use it, and if / when "Ghostified" produces a quite awful placeholder UI!
        cell.imageView.isHidden = true
    }
}


// MARK: - Public Interface
//
extension StoreStatsViewController {
    func clearAllFields() {
        periodVCs.forEach { (vc) in
            vc.clearAllFields()
        }
    }

    func syncAllStats(onCompletion: (() -> Void)? = nil) {
        let group = DispatchGroup()

        displayGhostContent()

        periodVCs.forEach { (vc) in
            group.enter()

            syncOrderStats(for: vc.granularity) { _ in
                WooAnalytics.shared.track(.dashboardMainStatsLoaded, withProperties: ["granularity": vc.granularity.rawValue])
                group.leave()
            }

            group.enter()
            syncVisitorStats(for: vc.granularity) { _ in
                group.leave()
            }
        }

        group.notify(queue: .main) { [weak self] in
            self?.removeGhostContent()
            onCompletion?()
        }
    }
}


// MARK: - Placeholders
//
private extension StoreStatsViewController {

    /// Locks UI Interaction and displays Ghost Placeholder animations.
    ///
    func displayGhostContent() {
        view.isUserInteractionEnabled = false
        buttonBarView.startGhostAnimation()
        visibleChildViewController.displayGhostContent()
    }

    /// Unlocks the and removes the Placeholder Content
    ///
    func removeGhostContent() {
        view.isUserInteractionEnabled = true
        buttonBarView.stopGhostAnimation()
        visibleChildViewController.removeGhostContent()
    }

    /// If the Ghost Content was previously onscreen, this method will restart the animations.
    ///
    func ensureGhostContentIsAnimated() {
        view.restartGhostAnimation()
    }
}


// MARK: - User Interface Configuration
//
private extension StoreStatsViewController {

    func configureView() {
        view.backgroundColor = StyleManager.tableViewBackgroundColor
        topBorder.backgroundColor = StyleManager.wooGreyBorder
        middleBorder.backgroundColor = StyleManager.wooGreyBorder
        bottomBorder.backgroundColor = StyleManager.wooGreyBorder
    }

    func configurePeriodViewControllers() {
        let dayVC = PeriodDataViewController(granularity: .day)
        let weekVC = PeriodDataViewController(granularity: .week)
        let monthVC = PeriodDataViewController(granularity: .month)
        let yearVC = PeriodDataViewController(granularity: .year)

        periodVCs.append(dayVC)
        periodVCs.append(weekVC)
        periodVCs.append(monthVC)
        periodVCs.append(yearVC)
    }

    func configureTabStrip() {
        settings.style.buttonBarBackgroundColor = StyleManager.wooWhite
        settings.style.buttonBarItemBackgroundColor = StyleManager.wooWhite
        settings.style.selectedBarBackgroundColor = StyleManager.wooCommerceBrandColor
        settings.style.buttonBarItemFont = StyleManager.subheadlineFont
        settings.style.selectedBarHeight = TabStrip.selectedBarHeight
        settings.style.buttonBarItemTitleColor = StyleManager.defaultTextColor
        settings.style.buttonBarItemsShouldFillAvailableWidth = false
        settings.style.buttonBarItemLeftRightMargin = TabStrip.buttonLeftRightMargin

        changeCurrentIndexProgressive = { (oldCell: ButtonBarViewCell?, newCell: ButtonBarViewCell?, progressPercentage: CGFloat, changeCurrentIndex: Bool, animated: Bool) -> Void in
            guard changeCurrentIndex == true else { return }
            oldCell?.label.textColor = StyleManager.defaultTextColor
            newCell?.label.textColor = StyleManager.wooCommerceBrandColor
        }
    }
}


// MARK: - Sync'ing Helpers
//
private extension StoreStatsViewController {

    func syncVisitorStats(for granularity: StatGranularity, onCompletion: ((Error?) -> Void)? = nil) {
        guard let siteID = StoresManager.shared.sessionManager.defaultStoreID else {
            DDLogWarn("⚠️ Tried to sync order stats without a current defaultStoreID")
            onCompletion?(nil)
            return
        }

        let action = StatsAction.retrieveSiteVisitStats(siteID: siteID,
                                                        granularity: granularity,
                                                        latestDateToInclude: Date(),
                                                        quantity: quantity(for: granularity)) { (error) in
            if let error = error {
                DDLogError("⛔️ Dashboard (Site Stats) — Error synchronizing site visit stats: \(error)")
            }
            onCompletion?(error)
        }
        StoresManager.shared.dispatch(action)
    }

    func syncOrderStats(for granularity: StatGranularity, onCompletion: ((Error?) -> Void)? = nil) {
        guard let siteID = StoresManager.shared.sessionManager.defaultStoreID else {
            DDLogWarn("⚠️ Tried to sync order stats without a current defaultStoreID")
            onCompletion?(nil)
            return
        }

        let action = StatsAction.retrieveOrderStats(siteID: siteID,
                                                    granularity: granularity,
                                                    latestDateToInclude: Date(),
                                                    quantity: quantity(for: granularity)) { (error) in
            if let error = error {
                DDLogError("⛔️ Dashboard (Order Stats) — Error synchronizing order stats: \(error)")
            }
            onCompletion?(error)
        }
        StoresManager.shared.dispatch(action)
    }
}


// MARK: - Private Helpers
//
private extension StoreStatsViewController {

    func periodDataVC(for granularity: StatGranularity) -> PeriodDataViewController? {
        return periodVCs.filter({ $0.granularity == granularity }).first
    }

    func quantity(for granularity: StatGranularity) -> Int {
        switch granularity {
        case .day:
            return Constants.quantityDefaultForDay
        case .week:
            return Constants.quantityDefaultForWeek
        case .month:
            return Constants.quantityDefaultForMonth
        case .year:
            return Constants.quantityDefaultForYear
        }
    }
}


// MARK: - Constants!
//
private extension StoreStatsViewController {
    enum Constants {
        static let quantityDefaultForDay = 30
        static let quantityDefaultForWeek = 13
        static let quantityDefaultForMonth = 12
        static let quantityDefaultForYear = 5
    }

    enum TabStrip {
        static let buttonLeftRightMargin: CGFloat   = 14.0
        static let selectedBarHeight: CGFloat       = 3.0
    }
}<|MERGE_RESOLUTION|>--- conflicted
+++ resolved
@@ -14,19 +14,14 @@
 
     private var periodVCs = [PeriodDataViewController]()
 
-<<<<<<< HEAD
+
     // MARK: - Calculated Properties
 
     public var isDataMissing: Bool {
         return periodVCs.contains { $0.orderStats == nil || $0.siteStats == nil }
     }
 
-    private var visibleChildViewController: PeriodDataViewController {
-        return periodVCs[currentIndex]
-    }
-
-=======
->>>>>>> 03487395
+
     // MARK: - View Lifecycle
 
     required init?(coder aDecoder: NSCoder) {
