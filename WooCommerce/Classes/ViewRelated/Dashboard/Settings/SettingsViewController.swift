--- conflicted
+++ resolved
@@ -166,17 +166,8 @@
             onReload()
         }
 
-<<<<<<< HEAD
-            switch result {
-            case .failure:
-                self.canCollectPayments = false
-            case .success(let account):
-                self.canCollectPayments = account.isCardPresentEligible
-            }
-=======
         try? paymentGatewayAccountsResultsController?.performFetch()
     }
->>>>>>> 1615e2be
 
     /// Refetching all the results controllers is necessary after a storage reset in `onDidResetContent` callback and before reloading UI that
     /// involves more than one results controller.
