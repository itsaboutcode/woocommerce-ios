--- conflicted
+++ resolved
@@ -183,8 +183,7 @@
 private extension CardReaderSettingsViewController {
 
     func configureNavigation() {
-<<<<<<< HEAD
-        title = NSLocalizedString("Card Readers", comment: "Card reader settings screen title")
+        title = Localization.screenTitle
         // Adding these button just for testing
         let checkForUpdates = UIBarButtonItem(title: "🕵️‍♀️", style: .plain, target: self, action: #selector(checkForUpdate))
         let updateReader = UIBarButtonItem(title: "🚀", style: .plain, target: self, action: #selector(startUpdate))
@@ -198,9 +197,6 @@
 
     @objc func startUpdate() {
         viewModel.startUpdate()
-=======
-        title = Localization.screenTitle
->>>>>>> c7fb65f1
     }
 }
 
