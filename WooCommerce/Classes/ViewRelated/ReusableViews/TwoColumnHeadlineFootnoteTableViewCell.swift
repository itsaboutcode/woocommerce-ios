import UIKit


/// Represents a cell with a two-column title "row"
/// and a footnote "row" below the titles
///
final class TwoColumnHeadlineFootnoteTableViewCell: UITableViewCell {

    /// We want this reusable cell to be styled the same everywhere it's used, so the IBOutlets are made private.
    ///
    @IBOutlet private weak var leftTitleLabel: UILabel!
    @IBOutlet private weak var rightTitleLabel: UILabel!
    @IBOutlet private weak var footnoteLabel: UILabel!

    /// Left title label text
    ///
    var leftText: String? {
        get {
            return leftTitleLabel?.text
        }
        set {
            leftTitleLabel?.text = newValue
        }
    }

    /// Right title label text
    ///
    var rightText: String? {
        get {
            return rightTitleLabel?.text
        }
        set {
            rightTitleLabel?.text = newValue
        }
    }

<<<<<<< HEAD
    /// Left Title Label: sets the style to a type of "active" color,
    /// to indicate that the cell is tappable.
    ///
    func leftTextIsActive(_ active: Bool) {
        if active {
            leftTitleLabel.applyPrimaryHeadlineStyle()
=======
    /// Left Title Label: sets the style to the accent color,
    /// to indicate that the cell is tappable.
    ///
    func setLeftTitleToLinkStyle(_ active: Bool) {
        if active {
            leftTitleLabel.applyLinkHeadlineStyle()
>>>>>>> 8152deaf
            return
        }

        leftTitleLabel.applyBodyStyle()
    }

<<<<<<< HEAD
    /// Right Title Label: sets the style to a type of "active" color,
    /// to indicate that the cell is tappable.
    ///
    func rightTextIsActive(_ active: Bool) {
        if active {
            rightTitleLabel.applyPrimaryHeadlineStyle()
=======
    /// Right Title Label: sets the style to the accent color,
    /// to indicate that the cell is tappable.
    ///
    func setRightTitleToLinkStyle(_ active: Bool) {
        if active {
            rightTitleLabel.applyLinkHeadlineStyle()
>>>>>>> 8152deaf
            return
        }

        rightTitleLabel.applyBodyStyle()
    }

    /// Footnote: attributed text option
    ///
    func updateFootnoteAttributedText(_ attributedString: NSAttributedString?) {
        footnoteLabel.attributedText = attributedString
    }

    /// Footnote: text option
    ///
    func updateFootnoteText(_ footnoteText: String?) {
        footnoteLabel.text = footnoteText
    }

    /// Collapses the footnote inside the stack view
    ///
    func hideFootnote() {
        footnoteLabel.isHidden = true
    }

    /// Cell equivalent to viewDidLoad
    ///
    override func awakeFromNib() {
        super.awakeFromNib()

        configureBackground()
        configureLabels()
    }

    /// Reset the cell when it's recycled
    ///
    override func prepareForReuse() {
        super.prepareForReuse()

        footnoteLabel.isHidden = false
        configureLabels()
    }
}

// MARK: - Private Methods
//
private extension TwoColumnHeadlineFootnoteTableViewCell {

    /// Setup: Cell background
    ///
    func configureBackground() {
        applyDefaultBackgroundStyle()
    }

    /// Setup: Style the labels
    ///
    func configureLabels() {
        leftTitleLabel.applyHeadlineStyle()
        rightTitleLabel.applyHeadlineStyle()
        footnoteLabel.applyFootnoteStyle()
    }
}<|MERGE_RESOLUTION|>--- conflicted
+++ resolved
@@ -34,42 +34,24 @@
         }
     }
 
-<<<<<<< HEAD
-    /// Left Title Label: sets the style to a type of "active" color,
-    /// to indicate that the cell is tappable.
-    ///
-    func leftTextIsActive(_ active: Bool) {
-        if active {
-            leftTitleLabel.applyPrimaryHeadlineStyle()
-=======
     /// Left Title Label: sets the style to the accent color,
     /// to indicate that the cell is tappable.
     ///
     func setLeftTitleToLinkStyle(_ active: Bool) {
         if active {
             leftTitleLabel.applyLinkHeadlineStyle()
->>>>>>> 8152deaf
             return
         }
 
         leftTitleLabel.applyBodyStyle()
     }
 
-<<<<<<< HEAD
-    /// Right Title Label: sets the style to a type of "active" color,
-    /// to indicate that the cell is tappable.
-    ///
-    func rightTextIsActive(_ active: Bool) {
-        if active {
-            rightTitleLabel.applyPrimaryHeadlineStyle()
-=======
     /// Right Title Label: sets the style to the accent color,
     /// to indicate that the cell is tappable.
     ///
     func setRightTitleToLinkStyle(_ active: Bool) {
         if active {
             rightTitleLabel.applyLinkHeadlineStyle()
->>>>>>> 8152deaf
             return
         }
 
