import Combine
import UIKit
import Yosemite
import class AutomatticTracks.CrashLogging

/// Coordinates app navigation based on authentication state: tab bar UI is shown when the app is logged in, and authentication UI is shown
/// when the app is logged out.
///
final class AppCoordinator {
    let tabBarController: MainTabBarController

    private let window: UIWindow
    private let stores: StoresManager
    private let authenticationManager: Authentication
    private let roleEligibilityUseCase: RoleEligibilityUseCaseProtocol

    private var storePickerCoordinator: StorePickerCoordinator?
    private var cancellable: AnyCancellable?
    private var isLoggedIn: Bool = false

    init(window: UIWindow,
         stores: StoresManager = ServiceLocator.stores,
         authenticationManager: Authentication = ServiceLocator.authenticationManager,
         roleEligibilityUseCase: RoleEligibilityUseCaseProtocol = RoleEligibilityUseCase()) {
        self.window = window
        self.tabBarController = {
            let storyboard = UIStoryboard(name: "Main", bundle: nil) // Main is the name of storyboard
            guard let tabBarController = storyboard.instantiateInitialViewController() as? MainTabBarController else {
                fatalError("Cannot load main tab bar controller from Storyboard")
            }
            return tabBarController
        }()
        self.stores = stores
        self.authenticationManager = authenticationManager
        self.roleEligibilityUseCase = roleEligibilityUseCase
    }

    func start() {
        cancellable = Publishers.CombineLatest(stores.isLoggedInPublisher, stores.needsDefaultStorePublisher)
            .sink {  [weak self] isLoggedIn, needsDefaultStore in
                guard let self = self else { return }

                // More details about the UI states: https://github.com/woocommerce/woocommerce-ios/pull/3498
                switch (isLoggedIn, needsDefaultStore) {
                case (false, true), (false, false):
                    self.displayAuthenticator()
                case (true, true):
                    self.displayStorePicker()
                case (true, false):
                    self.validateRoleEligibility {
                        self.displayLoggedInUI()
                        self.synchronizeAndShowWhatsNew()
                    }
                }
                self.isLoggedIn = isLoggedIn
            }
    }
}

private extension AppCoordinator {

    /// Synchronize announcements and present What's New Screen if needed
    ///
    func synchronizeAndShowWhatsNew() {
        stores.dispatch(AnnouncementsAction.synchronizeAnnouncements(onCompletion: { [weak self] result in
            guard let self = self else { return }
            switch result {
            case .success(let announcement):
                DDLogInfo("📣 Announcements Synced! AppVersion: \(announcement.appVersionName) | AnnouncementVersion: \(announcement.announcementVersion)")
            case.failure(let error):
                DDLogError("⛔️ Failed to synchronize announcements: \(error.localizedDescription)")
            }
            self.showWhatsNewIfNeeded()
        }))
    }

    /// Load saved announcement and display it on What's New component if it was not displayed yet
    ///
    func showWhatsNewIfNeeded() {
<<<<<<< HEAD
        stores.dispatch(AnnouncementsAction.loadSavedAnnouncement(onCompletion: { [weak self] result in
            guard let self = self else { return }
            guard let (announcement, displayed) = try? result.get(), !displayed else {
                return DDLogInfo("📣 There are no announcements to show!")
            }
            let whatsNewViewController = WhatsNewFactory.whatsNew(announcement) { [weak self] in
                self?.tabBarController.dismiss(animated: true)
            }
            self.tabBarController.present(whatsNewViewController, animated: true, completion: nil)
        }))
=======
        guard ServiceLocator.featureFlagService.isFeatureFlagEnabled(.whatsNewOnWooCommerce) else { return }
        // TODO: Check the saved Announcement App Version in order to display or not the what's new component
        stores.dispatch(AnnouncementsAction.synchronizeAnnouncements(onCompletion: { _ in }))
>>>>>>> c1adc275
    }

    /// Displays the WordPress.com Authentication UI.
    ///
    func displayAuthenticator() {
        let authenticationUI = authenticationManager.authenticationUI()
        setWindowRootViewControllerAndAnimateIfNeeded(authenticationUI) { [weak self] _ in
            guard let self = self else { return }
            self.tabBarController.removeViewControllers()
        }
        ServiceLocator.analytics.track(.openedLogin)
    }

    /// Displays logged in tab bar UI.
    ///
    func displayLoggedInUI() {
        setWindowRootViewControllerAndAnimateIfNeeded(tabBarController)
    }

    /// If the app is authenticated but there is no default store ID on launch: Let's display the Store Picker.
    ///
    func displayStorePicker() {
        // Store picker is only displayed by `AppCoordinator` on launch, when the window's root is uninitialized.
        // In other cases when the app is authenticated but there is no default store ID, the store picker is shown by authentication UI.
        guard window.rootViewController == nil else {
            return
        }

        DDLogInfo("💬 Authenticated user does not have a Woo store selected — launching store picker.")
        let navigationController = WooNavigationController()
        setWindowRootViewControllerAndAnimateIfNeeded(navigationController)
        storePickerCoordinator = StorePickerCoordinator(navigationController, config: .standard)
        storePickerCoordinator?.start()
        storePickerCoordinator?.onDismiss = { [weak self] in
            guard let self = self else { return }
            if self.isLoggedIn == false {
                self.displayAuthenticator()
            }
        }
    }

    /// Displays the role error page as the root view.
    ///
    func displayRoleErrorUI(for siteID: Int64, errorInfo: StorageEligibilityErrorInfo) {
        let errorViewModel = RoleErrorViewModel(siteID: siteID, title: errorInfo.name, subtitle: errorInfo.humanizedRoles)
        let errorViewController = RoleErrorViewController(viewModel: errorViewModel)

        // when the retry is successful, resume the intention to display the main tab bar.
        errorViewModel.onSuccess = {
            self.displayLoggedInUI()
        }

        errorViewModel.onDeauthenticationRequest = {
            self.stores.deauthenticate()
        }

        // this needs to be wrapped within a navigation controller to properly show the right bar button for Help.
        setWindowRootViewControllerAndAnimateIfNeeded(WooNavigationController(rootViewController: errorViewController))
    }

    /// Synchronously check if there's any `EligibilityErrorInfo` stored locally. If there is, then let's show the role error UI instead.
    ///
    /// Note: this method should be *only* be called in authenticated state, and defaultStoreID exists.
    /// otherwise, this may indicate an implementation error.
    ///
    /// - Parameter onSuccess: Closure to be called when the user is eligible.
    ///
    func validateRoleEligibility(onSuccess: @escaping () -> Void) {
        guard stores.isAuthenticated, let storeID = stores.sessionManager.defaultStoreID else {
            return
        }

        let action = AppSettingsAction.loadEligibilityErrorInfo { [weak self] result in
            guard let self = self else { return }

            // if the previous role check indicates that the user is ineligible, let's show the error message.
            if let errorInfo = try? result.get() {
                self.displayRoleErrorUI(for: storeID, errorInfo: errorInfo)
                return
            }

            // Even if the previous check was successful, we need to check if the user is still eligible *now*.
            // The latest eligibility status will be fetched asynchronously.
            self.roleEligibilityUseCase.checkEligibility(for: storeID) { result in
                // we only care about the insufficientRole error, because that indicates that the user is no longer eligible.
                // in this case, we'll forcefully show the role error page.
                if let error = result.failure, case let .insufficientRole(errorInfo) = error {
                    self.displayRoleErrorUI(for: storeID, errorInfo: errorInfo)
                }
            }

            onSuccess()
        }
        stores.dispatch(action)
    }
}

private extension AppCoordinator {
    func setWindowRootViewControllerAndAnimateIfNeeded(_ rootViewController: UIViewController, onCompletion: @escaping (Bool) -> Void = { _ in }) {
        // Animates window transition only if the root view controller is non-nil originally.
        let shouldAnimate = window.rootViewController != nil
        window.rootViewController = rootViewController
        if shouldAnimate {
            UIView.transition(with: window, duration: Constants.animationDuration, options: .transitionCrossDissolve, animations: {}, completion: onCompletion)
        }
    }
}

private extension AppCoordinator {
    enum Constants {
        static let animationDuration = TimeInterval(0.3)
    }
}<|MERGE_RESOLUTION|>--- conflicted
+++ resolved
@@ -77,7 +77,8 @@
     /// Load saved announcement and display it on What's New component if it was not displayed yet
     ///
     func showWhatsNewIfNeeded() {
-<<<<<<< HEAD
+        guard ServiceLocator.featureFlagService.isFeatureFlagEnabled(.whatsNewOnWooCommerce) else { return }
+
         stores.dispatch(AnnouncementsAction.loadSavedAnnouncement(onCompletion: { [weak self] result in
             guard let self = self else { return }
             guard let (announcement, displayed) = try? result.get(), !displayed else {
@@ -88,11 +89,6 @@
             }
             self.tabBarController.present(whatsNewViewController, animated: true, completion: nil)
         }))
-=======
-        guard ServiceLocator.featureFlagService.isFeatureFlagEnabled(.whatsNewOnWooCommerce) else { return }
-        // TODO: Check the saved Announcement App Version in order to display or not the what's new component
-        stores.dispatch(AnnouncementsAction.synchronizeAnnouncements(onCompletion: { _ in }))
->>>>>>> c1adc275
     }
 
     /// Displays the WordPress.com Authentication UI.
