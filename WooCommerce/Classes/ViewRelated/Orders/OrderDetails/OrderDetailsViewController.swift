--- conflicted
+++ resolved
@@ -608,23 +608,15 @@
 //
 extension OrderDetailsViewController: MFMailComposeViewControllerDelegate {
     func sendEmailIfPossible() {
-<<<<<<< HEAD
-        if MFMailComposeViewController.canSendMail() {
-            guard let email = viewModel.order.billingAddress?.email else {
-                return
-            }
-
-            sendEmail(to: email)
+        guard let email = viewModel.order.billingAddress?.email, MFMailComposeViewController.canSendMail() else {
+            return
+        }
+
+        sendEmail(to: email)
             WooAnalytics.shared.track(.orderContactAction, withProperties: ["id": viewModel.order.orderID,
                                                                             "status": viewModel.order.status.rawValue,
                                                                             "type": "email"])
-=======
-        guard let email = viewModel.order.billingAddress?.email, MFMailComposeViewController.canSendMail() else {
-            return
->>>>>>> b7d731f8
-        }
-
-        sendEmail(to: email)
+        }
     }
 
     private func sendEmail(to email: String) {
