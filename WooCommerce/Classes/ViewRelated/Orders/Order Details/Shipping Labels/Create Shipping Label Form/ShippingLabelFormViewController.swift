import UIKit
import Yosemite
import SwiftUI

final class ShippingLabelFormViewController: UIViewController {

    @IBOutlet private weak var tableView: UITableView!

    private let viewModel: ShippingLabelFormViewModel

    /// Init
    ///
    init(order: Order) {
        viewModel = ShippingLabelFormViewModel(order: order,
                                               originAddress: nil,
                                               destinationAddress: order.shippingAddress)
        super.init(nibName: nil, bundle: nil)
    }

    required init?(coder: NSCoder) {
        fatalError("init(coder:) has not been implemented")
    }

    override func viewDidLoad() {
        super.viewDidLoad()
        configureNavigationBar()
        configureMainView()
        configureTableView()
        registerTableViewCells()
        observeViewModel()
    }
}

// MARK: - View Configuration
//
private extension ShippingLabelFormViewController {

    func configureNavigationBar() {
        title = Localization.titleView
    }

    func configureMainView() {
        view.backgroundColor = .listForeground
    }

    func configureTableView() {
        tableView.rowHeight = UITableView.automaticDimension
        tableView.backgroundColor = .listForeground
        tableView.separatorStyle = .none

        registerTableViewCells()

        tableView.dataSource = self
        tableView.delegate = self
    }

    func registerTableViewCells() {
        for row in RowType.allCases {
            tableView.registerNib(for: row.type)
        }
    }

    func observeViewModel() {
        viewModel.onChange = { [weak self] in
            guard let self = self else { return }
            self.tableView.reloadData()
        }
    }
}

// MARK: - UITableViewDataSource Conformance
//
extension ShippingLabelFormViewController: UITableViewDataSource {

    func numberOfSections(in tableView: UITableView) -> Int {
        return viewModel.state.sections.count
    }

    func tableView(_ tableView: UITableView, numberOfRowsInSection section: Int) -> Int {
        return viewModel.state.sections[section].rows.count
    }

    func tableView(_ tableView: UITableView, cellForRowAt indexPath: IndexPath) -> UITableViewCell {
        let row = viewModel.state.sections[indexPath.section].rows[indexPath.row]
        let cell = tableView.dequeueReusableCell(withIdentifier: row.type.reuseIdentifier, for: indexPath)
        configure(cell, for: row, at: indexPath)

        return cell
    }
}

// MARK: - UITableViewDelegate Conformance
//
extension ShippingLabelFormViewController: UITableViewDelegate {

    func tableView(_ tableView: UITableView, didSelectRowAt indexPath: IndexPath) {
        let row = viewModel.state.sections[indexPath.section].rows[indexPath.row]
        switch row {
        case Row(type: .shipFrom, dataState: .validated, displayMode: .editable):
            displayEditAddressFormVC(address: viewModel.originAddress, validationError: nil, type: .origin)
        case Row(type: .shipTo, dataState: .validated, displayMode: .editable):
            displayEditAddressFormVC(address: viewModel.destinationAddress, validationError: nil, type: .destination)
        case Row(type: .packageDetails, dataState: .validated, displayMode: .editable):
            displayPackageDetailsVC(selectedPackageID: viewModel.selectedPackageID,
                                    totalPackageWeight: viewModel.totalPackageWeight)
<<<<<<< HEAD
        case Row(type: .shippingCarrierAndRates, dataState: .validated, displayMode: .editable):
            displayCarriersAndRatesVC(selectedRate: viewModel.selectedRate,
                                      selectedSignatureRate: viewModel.selectedSignatureRate,
                                      selectedAdultSignatureRate: viewModel.selectedAdultSignatureRate)
=======
        case Row(type: .paymentMethod, dataState: .validated, displayMode: .editable):
            displayPaymentMethodVC()
>>>>>>> b449cd81
        default:
            break
        }
    }
}

// MARK: - Cell configuration
//
private extension ShippingLabelFormViewController {
    /// Cells currently configured in the order they appear on screen
    ///
    func configure(_ cell: UITableViewCell, for row: Row, at indexPath: IndexPath) {
        switch cell {
        case let cell as ShippingLabelFormStepTableViewCell where row.type == .shipFrom:
            configureShipFrom(cell: cell, row: row)
        case let cell as ShippingLabelFormStepTableViewCell where row.type == .shipTo:
            configureShipTo(cell: cell, row: row)
        case let cell as ShippingLabelFormStepTableViewCell where row.type == .packageDetails:
            configurePackageDetails(cell: cell, row: row)
        case let cell as ShippingLabelFormStepTableViewCell where row.type == .shippingCarrierAndRates:
            configureShippingCarrierAndRates(cell: cell, row: row)
        case let cell as ShippingLabelFormStepTableViewCell where row.type == .paymentMethod:
            configurePaymentMethod(cell: cell, row: row)
        default:
            fatalError("Cannot instantiate \(cell) with row \(row.type)")
            break
        }
    }

    func configureShipFrom(cell: ShippingLabelFormStepTableViewCell, row: Row) {
        cell.configure(state: row.cellState,
                       icon: .shippingImage,
                       title: Localization.shipFromCellTitle,
                       body: viewModel.originAddress?.fullNameWithCompanyAndAddress,
                       buttonTitle: Localization.continueButtonInCells) { [weak self] in
            guard let self = self else { return }
            self.viewModel.validateAddress(type: .origin) { [weak self] (validationState, response) in
                guard let self = self else { return }
                let shippingLabelAddress = self.viewModel.originAddress
                switch validationState {
                case .validated:
                    self.viewModel.handleOriginAddressValueChanges(address: shippingLabelAddress,
                                                                   validated: true)
                case .suggestedAddress:
                    self.displaySuggestedAddressVC(address: shippingLabelAddress, suggestedAddress: response?.address, type: .origin)
                default:
                    self.displayEditAddressFormVC(address: shippingLabelAddress, validationError: nil, type: .origin)
                }
            }
        }

        cell.showActivityIndicator(viewModel.state.isValidatingOriginAddress)
        cell.enableButton(!viewModel.state.isValidatingOriginAddress)
    }

    func configureShipTo(cell: ShippingLabelFormStepTableViewCell, row: Row) {
        cell.configure(state: row.cellState,
                       icon: .houseOutlinedImage,
                       title: Localization.shipToCellTitle,
                       body: viewModel.destinationAddress?.fullNameWithCompanyAndAddress,
                       buttonTitle: Localization.continueButtonInCells) { [weak self] in
            guard let self = self else { return }

            self.viewModel.validateAddress(type: .destination) { [weak self] (validationState, response) in
                guard let self = self else { return }
                let shippingLabelAddress = self.viewModel.destinationAddress
                switch validationState {
                case .validated:
                    self.viewModel.handleDestinationAddressValueChanges(address: shippingLabelAddress,
                                                                   validated: true)
                case .suggestedAddress:
                    self.displaySuggestedAddressVC(address: shippingLabelAddress, suggestedAddress: response?.address, type: .destination)
                case .validationError(let validationError):
                    self.displayEditAddressFormVC(address: shippingLabelAddress, validationError: validationError, type: .destination)
                case .genericError(let error):
                    let validationError = ShippingLabelAddressValidationError(addressError: nil, generalError: error.localizedDescription)
                    self.displayEditAddressFormVC(address: shippingLabelAddress, validationError: validationError, type: .destination)
                }
            }
        }
        cell.showActivityIndicator(viewModel.state.isValidatingDestinationAddress)
        cell.enableButton(!viewModel.state.isValidatingDestinationAddress)
    }

    func configurePackageDetails(cell: ShippingLabelFormStepTableViewCell, row: Row) {
        cell.configure(state: row.cellState,
                       icon: .productPlaceholderImage,
                       title: Localization.packageDetailsCellTitle,
                       body: viewModel.getPackageDetailsBody(),
                       buttonTitle: Localization.continueButtonInCells) { [weak self] in
            self?.displayPackageDetailsVC(selectedPackageID: self?.viewModel.selectedPackageID,
                                          totalPackageWeight: self?.viewModel.totalPackageWeight)
        }
    }

    func configureShippingCarrierAndRates(cell: ShippingLabelFormStepTableViewCell, row: Row) {
        cell.configure(state: row.cellState,
                       icon: .priceImage,
                       title: Localization.shippingCarrierAndRatesCellTitle,
                       body: viewModel.getCarrierAndRatesBody(),
                       buttonTitle: Localization.continueButtonInCells) { [weak self] in
            self?.displayCarriersAndRatesVC(selectedRate: self?.viewModel.selectedRate,
                                            selectedSignatureRate: self?.viewModel.selectedSignatureRate,
                                            selectedAdultSignatureRate: self?.viewModel.selectedAdultSignatureRate)
        }
    }

    func configurePaymentMethod(cell: ShippingLabelFormStepTableViewCell, row: Row) {
        cell.configure(state: row.cellState,
                       icon: .creditCardImage,
                       title: Localization.paymentMethodCellTitle,
                       body: viewModel.getPaymentMethodBody(),
                       buttonTitle: Localization.continueButtonInCells) {
            // To be implemented as part of the "Add new payment method" flow
        }
    }

}

// MARK: - Actions
//
private extension ShippingLabelFormViewController {
    func displayEditAddressFormVC(address: ShippingLabelAddress?, validationError: ShippingLabelAddressValidationError?, type: ShipType) {
        let shippingAddressVC = ShippingLabelAddressFormViewController(
            siteID: viewModel.siteID,
            type: type,
            address: address,
            validationError: validationError,
            completion: { [weak self] (newShippingLabelAddress) in
                guard let self = self else { return }
                switch type {
                case .origin:
                    self.viewModel.handleOriginAddressValueChanges(address: newShippingLabelAddress,
                                                                   validated: true)
                case .destination:
                    self.viewModel.handleDestinationAddressValueChanges(address: newShippingLabelAddress,
                                                                        validated: true)
                }
            })
        navigationController?.pushViewController(shippingAddressVC, animated: true)
    }

    func displaySuggestedAddressVC(address: ShippingLabelAddress?, suggestedAddress: ShippingLabelAddress?, type: ShipType) {
        let vc = ShippingLabelSuggestedAddressViewController(siteID: viewModel.siteID,
                                                             type: type,
                                                             address: address,
                                                             suggestedAddress: suggestedAddress) { [weak self] (newShippingLabelAddress) in
            switch type {
            case .origin:
                self?.viewModel.handleOriginAddressValueChanges(address: newShippingLabelAddress,
                                                                validated: true)
            case .destination:
                self?.viewModel.handleDestinationAddressValueChanges(address: newShippingLabelAddress,
                                                                     validated: true)
            }
        }
        navigationController?.pushViewController(vc, animated: true)
    }

    func displayPackageDetailsVC(selectedPackageID: String?, totalPackageWeight: String?) {
        let vm = ShippingLabelPackageDetailsViewModel(order: viewModel.order,
                                                      packagesResponse: viewModel.packagesResponse,
                                                      selectedPackageID: selectedPackageID,
                                                      totalWeight: totalPackageWeight)
        let packageDetails = ShippingLabelPackageDetails(viewModel: vm) { [weak self] (selectedPackageID, totalPackageWeight) in
            self?.viewModel.handlePackageDetailsValueChanges(selectedPackageID: selectedPackageID, totalPackageWeight: totalPackageWeight)
        }

        let hostingVC = UIHostingController(rootView: packageDetails)
        hostingVC.title = Localization.navigationBarTitlePackageDetails

        navigationController?.show(hostingVC, sender: nil)
    }

    func displayCarriersAndRatesVC(selectedRate: ShippingLabelCarrierRate?,
                                   selectedSignatureRate: ShippingLabelCarrierRate?,
                                   selectedAdultSignatureRate: ShippingLabelCarrierRate?) {
        guard let originAddress = viewModel.originAddress,
              let destinationAddress = viewModel.destinationAddress,
              let selectedPackage = viewModel.selectedPackage else {
            return
        }

        let vm = ShippingLabelCarriersViewModel(order: viewModel.order,
                                                originAddress: originAddress,
                                                destinationAddress: destinationAddress,
                                                packages: [selectedPackage],
                                                selectedRate: selectedRate,
                                                selectedSignatureRate: selectedSignatureRate,
                                                selectedAdultSignatureRate: selectedAdultSignatureRate)

        let carriersView = ShippingLabelCarriers(viewModel: vm) { [weak self] (selectedRate,
                                                                               selectedSignatureRate,
                                                                               selectedAdultSignatureRate) in
            self?.viewModel.handleCarrierAndRatesValueChanges(selectedRate: selectedRate,
                                                              selectedSignatureRate: selectedSignatureRate,
                                                              selectedAdultSignatureRate: selectedAdultSignatureRate)

        }
        let hostingVC = UIHostingController(rootView: carriersView)
        navigationController?.show(hostingVC, sender: nil)
    }

    func displayPaymentMethodVC() {
        let vm = ShippingLabelPaymentMethodsViewModel(accountSettings: viewModel.shippingLabelAccountSettings,
                                                      selectedPaymentMethodID: viewModel.selectedPaymentMethodID)
        let paymentMethod = ShippingLabelPaymentMethods(viewModel: vm)
        let hostingVC = UIHostingController(rootView: paymentMethod)

        navigationController?.show(hostingVC, sender: nil)
    }
}

extension ShippingLabelFormViewController {

    struct Section: Equatable {
        let rows: [Row]
    }

    struct Row: Equatable {
        let type: RowType
        let dataState: DataState
        let displayMode: DisplayMode

        fileprivate var cellState: ShippingLabelFormStepTableViewCell.State {
            if dataState == .validated && displayMode == .editable {
                return .enabled
            }
            else if dataState == .pending && displayMode == .editable {
                return .continue
            }
            return .disabled
        }
    }

    /// Each row has a data state
    enum DataState {
        /// the data are validated
        case validated

        /// the data still need to be validated
        case pending
    }

    /// Each row has a UI state
    enum DisplayMode {
        /// the row is not greyed out and is available for edit (a disclosure indicator is shown in the accessory view) and
        /// "Continue" CTA is shown to edit the row details
        case editable

        /// the row is greyed out
        case disabled
    }

    enum RowType: CaseIterable {
        case shipFrom
        case shipTo
        case packageDetails
        case shippingCarrierAndRates
        case paymentMethod

        fileprivate var type: UITableViewCell.Type {
            switch self {
            case .shipFrom, .shipTo, .packageDetails, .shippingCarrierAndRates, .paymentMethod:
                return ShippingLabelFormStepTableViewCell.self
            }
        }

        fileprivate var reuseIdentifier: String {
            return type.reuseIdentifier
        }
    }
}

private extension ShippingLabelFormViewController {
    enum Localization {
        static let titleView = NSLocalizedString("Create Shipping Label", comment: "Create Shipping Label form navigation title")
        static let shipFromCellTitle = NSLocalizedString("Ship from", comment: "Title of the cell Ship from inside Create Shipping Label form")
        static let shipToCellTitle = NSLocalizedString("Ship to", comment: "Title of the cell Ship From inside Create Shipping Label form")
        static let packageDetailsCellTitle = NSLocalizedString("Package Details",
                                                               comment: "Title of the cell Package Details inside Create Shipping Label form")
        static let shippingCarrierAndRatesCellTitle = NSLocalizedString("Shipping Carrier and Rates",
                                                                        comment: "Title of the cell Shipping Carrier inside Create Shipping Label form")
        static let paymentMethodCellTitle = NSLocalizedString("Payment Method",
                                                              comment: "Title of the cell Payment Method inside Create Shipping Label form")
        static let continueButtonInCells = NSLocalizedString("Continue",
                                                             comment: "Continue button inside every cell inside Create Shipping Label form")
        static let navigationBarTitlePackageDetails =
            NSLocalizedString("Package Details",
                              comment: "Navigation bar title of shipping label package details screen")
    }
}<|MERGE_RESOLUTION|>--- conflicted
+++ resolved
@@ -103,15 +103,12 @@
         case Row(type: .packageDetails, dataState: .validated, displayMode: .editable):
             displayPackageDetailsVC(selectedPackageID: viewModel.selectedPackageID,
                                     totalPackageWeight: viewModel.totalPackageWeight)
-<<<<<<< HEAD
         case Row(type: .shippingCarrierAndRates, dataState: .validated, displayMode: .editable):
             displayCarriersAndRatesVC(selectedRate: viewModel.selectedRate,
                                       selectedSignatureRate: viewModel.selectedSignatureRate,
                                       selectedAdultSignatureRate: viewModel.selectedAdultSignatureRate)
-=======
         case Row(type: .paymentMethod, dataState: .validated, displayMode: .editable):
             displayPaymentMethodVC()
->>>>>>> b449cd81
         default:
             break
         }
