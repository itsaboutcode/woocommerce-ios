--- conflicted
+++ resolved
@@ -518,14 +518,11 @@
         static let navigationBarTitlePackageDetails =
             NSLocalizedString("Package Details",
                               comment: "Navigation bar title of shipping label package details screen")
-<<<<<<< HEAD
         // Purchase progress view
         static let purchaseProgressTitle = NSLocalizedString("Purchasing Label", comment: "Title of the in-progress UI while purchasing a shipping label")
         static let purchaseProgressMessage = NSLocalizedString("Please wait", comment: "Message of the in-progress UI while purchasing a shipping label")
-=======
         static let noticeUnableToFetchCountries = NSLocalizedString("Unable to fetch countries.",
                                                                     comment: "Unable to fetch countries action failed in Shipping Label Form")
         static let noticeRetryAction = NSLocalizedString("Retry", comment: "Retry Action")
->>>>>>> 5fc96cf2
     }
 }