import Combine
import UIKit
import SwiftUI
import Yosemite
import protocol Storage.StorageManagerType

/// View model for `ShippingLabelPackageDetails`.
///
final class ShippingLabelPackageDetailsViewModel: ObservableObject {

    private let order: Order
    private let orderItems: [OrderItem]
    private let currency: String
    private let currencyFormatter: CurrencyFormatter
    private let stores: StoresManager
    private let storageManager: StorageManagerType
    private var resultsControllers: ShippingLabelPackageDetailsResultsControllers?

    /// Products contained inside the Order and fetched from Core Data
    ///
    @Published private var products: [Product] = []

    /// ProductVariations contained inside the Order and fetched from Core Data
    ///
    @Published private var productVariations: [ProductVariation] = []

    /// The weight unit used in the Store
    ///
    let weightUnit: String?

    /// View model for the package list
    ///
    let packageListViewModel: ShippingLabelPackageListViewModel

    /// The items rows observed by the main view `ShippingLabelPackageDetails`
    ///
    @Published private(set) var itemsRows: [ItemToFulfillRow] = []

    /// The id of the selected package. Defaults to last selected package, if any.
    ///
    @Published var selectedPackageID: String?

    /// List of selected package with basic info.
    /// TODO-4599: update this to properly support multi-package.
    ///
    var selectedPackagesDetails: [ShippingLabelPackageAttributes] {
        guard let id = selectedPackageID, totalWeight.isNotEmpty else {
            return []
        }
        return [ShippingLabelPackageAttributes(packageID: id, totalWeight: totalWeight, productIDs: orderItems.map { $0.productOrVariationID })]
    }

    /// The title of the selected package, if any.
    ///
    var selectedPackageName: String {
        if let selectedCustomPackage = packageListViewModel.selectedCustomPackage {
            return selectedCustomPackage.title
        }
        else if let selectedPredefinedPackage = packageListViewModel.selectedPredefinedPackage {
            return selectedPredefinedPackage.title
        }
        else {
            return Localization.selectPackagePlaceholder
        }
    }

    @Published var totalWeight: String = ""

    /// Whether the user has edited the total package weight. If true, we won't make any automatic changes to the total weight.
    ///
    @Published private var isPackageWeightEdited: Bool = false

<<<<<<< HEAD
=======
    /// Returns if the custom packages header should be shown in Package List
    ///
    var showCustomPackagesHeader: Bool {
        return customPackages.count > 0
    }

    lazy var addNewPackageViewModel = ShippingLabelAddNewPackageViewModel(siteID: order.siteID,
                                                                          packagesResponse: packagesResponse,
                                                                          onCompletion: { [weak self] (customPackage, predefinedOption, packagesResponse) in
                                                                            guard let self = self else { return }
                                                                            self.handleNewPackage(customPackage, predefinedOption, packagesResponse)
                                                                          })

    /// Completion callback after package details are synced from remote
    ///
    private let onPackageSyncCompletion: (_ packagesResponse: ShippingLabelPackagesResponse?) -> Void

    /// Completion callback after selected package is saved
    ///
    private let onPackageSaveCompletion: (_ selectedPackages: [ShippingLabelPackageAttributes]) -> Void

>>>>>>> bf3c15a5
    init(order: Order,
         packagesResponse: ShippingLabelPackagesResponse?,
         selectedPackages: [ShippingLabelPackageAttributes],
         formatter: CurrencyFormatter = CurrencyFormatter(currencySettings: ServiceLocator.currencySettings),
         stores: StoresManager = ServiceLocator.stores,
         storageManager: StorageManagerType = ServiceLocator.storageManager,
         weightUnit: String? = ServiceLocator.shippingSettingsService.weightUnit,
         onPackageSyncCompletion: @escaping (_ packagesResponse: ShippingLabelPackagesResponse?) -> Void,
         onPackageSaveCompletion: @escaping (_ selectedPackages: [ShippingLabelPackageAttributes]) -> Void) {
        self.order = order
        self.orderItems = order.items
        self.currency = order.currency
        self.currencyFormatter = formatter
        self.stores = stores
        self.storageManager = storageManager
        self.weightUnit = weightUnit
        self.packageListViewModel = ShippingLabelPackageListViewModel(packagesResponse: packagesResponse)
        self.selectedPackageID = selectedPackages.first?.packageID // TODO-4599: fix this
<<<<<<< HEAD
        self.packageListViewModel.delegate = self
=======
        self.onPackageSyncCompletion = onPackageSyncCompletion
        self.onPackageSaveCompletion = onPackageSaveCompletion
>>>>>>> bf3c15a5

        configureResultsControllers()
        setDefaultPackage()
        syncProducts()
        syncProductVariations()
        configureItemRows()
        configureTotalWeights(initialTotalWeight: selectedPackages.first?.totalWeight) // TODO-4599: fix this
    }

    /// Observe changes in products and variations to update item rows.
    ///
    private func configureItemRows() {
        $products.combineLatest($productVariations) { [weak self] (products, variations) in
            guard let self = self else { return [] }
            return self.generateItemsRows(products: products, productVariations: variations)
        }
        .assign(to: &$itemsRows)
    }

    /// Observe changes in selected custom package, products and variations to update total package weight.
    /// - Parameter initialTotalWeight: the weight value that was input initially.
    /// If this value is different from the calculated weight, we can assume that user has updated the weight manually.
    ///
    private func configureTotalWeights(initialTotalWeight: String?) {
        if let initialTotalWeight = initialTotalWeight {
            let calculatedWeight = calculateTotalWeight(products: products,
                                                        productVariations: productVariations,
                                                        customPackage: packageListViewModel.selectedCustomPackage)
            // Return early if manual input is detected
            if initialTotalWeight != String(calculatedWeight) {
                isPackageWeightEdited = true
                return totalWeight = initialTotalWeight
            }
        }

        // Create a stream of changes of calculated weight.
        // This takes into account changes of selected custom package, products and variations.
        // The stream should be completed immediately if manual input of package weight is detected.
        //
        let calculatedWeight = packageListViewModel.$selectedCustomPackage.combineLatest($products, $productVariations)
            .map { [weak self] (customPackage, products, variations) -> Double in
                self?.calculateTotalWeight(products: products, productVariations: variations, customPackage: customPackage) ?? 0
            }
            .combineLatest($isPackageWeightEdited)
            .prefix(while: { (_, isEdited) in !isEdited })
            .map { (weight, _) in
                String(weight)
            }

        // Display calculated weight on UI
        //
        calculatedWeight
            .assign(to: &$totalWeight)

        // With every change of total weight, check with latest calculated weight.
        // If the values are different, we can assume that the weight was manually input,
        // and update `isPackageWeightEdited` to true to complete all Combine streams.
        //
        $totalWeight.withLatestFrom(calculatedWeight)
            .map { (totalWeight, calculatedWeight) -> Bool in
                totalWeight != calculatedWeight
            }
            .assign(to: &$isPackageWeightEdited)
    }

    private func configureResultsControllers() {
        resultsControllers = ShippingLabelPackageDetailsResultsControllers(siteID: order.siteID,
                                                                           orderItems: order.items,
                                                                           storageManager: storageManager,
           onProductReload: { [weak self] (products) in
            guard let self = self else { return }
            self.products = products
        }, onProductVariationsReload: { [weak self] (productVariations) in
            guard let self = self else { return }
            self.productVariations = productVariations
        })

        products = resultsControllers?.products ?? []
        productVariations = resultsControllers?.productVariations ?? []
    }
}

// MARK: - Helper methods
private extension ShippingLabelPackageDetailsViewModel {
    /// Generate the items rows, creating an element in the array for every item (eg. if there is an item with quantity 3,
    /// we will generate 3 different items), and we will remove virtual products.
    ///
    func generateItemsRows(products: [Product], productVariations: [ProductVariation]) -> [ItemToFulfillRow] {
        var itemsToFulfill: [ItemToFulfillRow] = []
        for item in orderItems {
            let isVariation = item.variationID > 0
            var product: Product?
            var productVariation: ProductVariation?

            if isVariation {
                productVariation = productVariations.first { $0.productVariationID == item.variationID }
            }
            else {
                product = products.first { $0.productID == item.productID }
            }
            if product?.virtual == false || productVariation?.virtual == false {
                var tempItemQuantity = Double(truncating: item.quantity as NSDecimalNumber)

                for _ in 0..<item.quantity.intValue {
                    let attributes = item.attributes.map { VariationAttributeViewModel(orderItemAttribute: $0) }
                    var weight = Double(productVariation?.weight ?? product?.weight ?? "0") ?? 0
                    if tempItemQuantity < 1 {
                        weight *= tempItemQuantity
                    } else {
                        tempItemQuantity -= 1
                    }
                    let unit: String = weightUnit ?? ""
                    let subtitle = Localization.subtitle(weight: weight.description,
                                                         weightUnit: unit,
                                                         attributes: attributes)
                    itemsToFulfill.append(ItemToFulfillRow(title: item.name, subtitle: subtitle))
                }
            }
        }
        return itemsToFulfill
    }

    /// Calculate total weight based on the weight of the selected package if it's a custom package;
    /// And the products and products variation inside the order items, only if they are not virtual products.
    ///
    /// Note: Only custom package is needed for input because only custom packages have weight to be included in the total weight.
    ///
    func calculateTotalWeight(products: [Product], productVariations: [ProductVariation], customPackage: ShippingLabelCustomPackage?) -> Double {
        var tempTotalWeight: Double = 0

        // Add each order item's weight to the total weight.
        for item in orderItems {
            let isVariation = item.variationID > 0
            var product: Product?
            var productVariation: ProductVariation?

            if isVariation {
                productVariation = productVariations.first { $0.productVariationID == item.variationID }
            }
            else {
                product = products.first { $0.productID == item.productID }
            }
            if product?.virtual == false || productVariation?.virtual == false {
                let itemWeight = Double(productVariation?.weight ?? product?.weight ?? "0") ?? 0
                tempTotalWeight += itemWeight * Double(truncating: item.quantity as NSDecimalNumber)
            }
        }

        // Add selected package weight to the total weight.
        // Only custom packages have a defined weight, so we only do this if a custom package is selected.
        if let selectedPackage = customPackage {
            tempTotalWeight += selectedPackage.boxWeight
        }
        return tempTotalWeight
    }
}

// MARK: - UI utils methods
extension ShippingLabelPackageDetailsViewModel {

    // Return true if the done button in the package details screen should be enabled
    func isPackageDetailsDoneButtonEnabled() -> Bool {
        return !selectedPackageID.isNilOrEmpty && totalWeight.isNotEmpty && Double(totalWeight) != 0 && Double(totalWeight) != nil
    }

    func savePackageSelection() {
        onPackageSaveCompletion(selectedPackagesDetails)
    }
}

// MARK: - Package Selection
extension ShippingLabelPackageDetailsViewModel: ShippingLabelPackageSelectionDelegate {
    func didSelectPackage(id: String) {
        selectedPackageID = id
    }

    /// Sets the package passed through the init method, or set the last selected package, if any, as the default selected package
    ///
    func setDefaultPackage() {
        guard let selectedPackageID = selectedPackageID ?? resultsControllers?.accountSettings?.lastSelectedPackageID else {
            return
        }
        packageListViewModel.didSelectPackage(selectedPackageID)
        packageListViewModel.confirmPackageSelection()
    }

    /// Selects a newly created custom package or newly activated service package and adds it to the package list
    ///
    func handleNewPackage(_ customPackage: ShippingLabelCustomPackage?,
                          _ servicePackage: ShippingLabelPredefinedPackage?,
                          _ packagesResponse: ShippingLabelPackagesResponse?) {
        guard let packagesResponse = packagesResponse else {
            return
        }

        self.packagesResponse = packagesResponse

        if let customPackage = customPackage {
            selectCustomPackage(customPackage.title)
        }
        else if let servicePackage = servicePackage {
            selectPredefinedPackage(servicePackage.id)
        }

        onPackageSyncCompletion(packagesResponse)
    }
}

/// API Requests
///
private extension ShippingLabelPackageDetailsViewModel {
    func syncProducts(onCompletion: ((Error?) -> ())? = nil) {
        let action = ProductAction.requestMissingProducts(for: order) { (error) in
            if let error = error {
                DDLogError("⛔️ Error synchronizing Products: \(error)")
                onCompletion?(error)
                return
            }

            onCompletion?(nil)
        }

        stores.dispatch(action)
    }

    func syncProductVariations(onCompletion: ((Error?) -> ())? = nil) {
        let action = ProductVariationAction.requestMissingVariations(for: order) { error in
            if let error = error {
                DDLogError("⛔️ Error synchronizing missing variations in an Order: \(error)")
                onCompletion?(error)
                return
            }
            onCompletion?(nil)
        }
        stores.dispatch(action)
    }
}

private extension ShippingLabelPackageDetailsViewModel {
    enum Localization {
        static let subtitleFormat =
            NSLocalizedString("%1$@", comment: "In Shipping Labels Package Details,"
                                + " the pattern used to show the weight of a product. For example, “1lbs”.")
        static let subtitleWithAttributesFormat =
            NSLocalizedString("%1$@・%2$@", comment: "In Shipping Labels Package Details if the product has attributes,"
                                + " the pattern used to show the attributes and weight. For example, “purple, has logo・1lbs”."
                                + " The %1$@ is the list of attributes (e.g. from variation)."
                                + " The %2$@ is the weight with the unit.")
        static func subtitle(weight: String?, weightUnit: String, attributes: [VariationAttributeViewModel]) -> String {
            let attributesText = attributes.map { $0.nameOrValue }.joined(separator: ", ")
            let formatter = WeightFormatter(weightUnit: weightUnit)
            let weight = formatter.formatWeight(weight: weight)
            if attributes.isEmpty {
                return String.localizedStringWithFormat(subtitleFormat, weight, weightUnit)
            } else {
                return String.localizedStringWithFormat(subtitleWithAttributesFormat, attributesText, weight)
            }
        }
        static let selectPackagePlaceholder = NSLocalizedString("Select a package",
                                                                comment: "Placeholder for the selected package in the Shipping Labels Package Details screen")
    }
}

// MARK: - Methods for rendering a SwiftUI Preview
//
extension ShippingLabelPackageDetailsViewModel {

    static func sampleOrder() -> Order {
        return Order(siteID: 1234,
                     orderID: 963,
                     parentID: 0,
                     customerID: 11,
                     number: "963",
                     status: .processing,
                     currency: "USD",
                     customerNote: "",
                     dateCreated: date(with: "2018-04-03T23:05:12"),
                     dateModified: date(with: "2018-04-03T23:05:14"),
                     datePaid: date(with: "2018-04-03T23:05:14"),
                     discountTotal: "30.00",
                     discountTax: "1.20",
                     shippingTotal: "0.00",
                     shippingTax: "0.00",
                     total: "31.20",
                     totalTax: "1.20",
                     paymentMethodID: "stripe",
                     paymentMethodTitle: "Credit Card (Stripe)",
                     items: sampleItems(),
                     billingAddress: sampleAddress(),
                     shippingAddress: sampleAddress(),
                     shippingLines: sampleShippingLines(),
                     coupons: sampleCoupons(),
                     refunds: [],
                     fees: [])
    }

    static func sampleAddress() -> Address {
        return Address(firstName: "Johnny",
                       lastName: "Appleseed",
                       company: "",
                       address1: "234 70th Street",
                       address2: "",
                       city: "Niagara Falls",
                       state: "NY",
                       postcode: "14304",
                       country: "US",
                       phone: "333-333-3333",
                       email: "scrambled@scrambled.com")
    }

    static func sampleShippingLines() -> [ShippingLine] {
        return [ShippingLine(shippingID: 123,
                             methodTitle: "International Priority Mail Express Flat Rate",
                             methodID: "usps",
                             total: "133.00",
                             totalTax: "0.00",
                             taxes: [.init(taxID: 1, subtotal: "", total: "0.62125")])]
    }

    static func sampleCoupons() -> [OrderCouponLine] {
        let coupon1 = OrderCouponLine(couponID: 894,
                                      code: "30$off",
                                      discount: "30",
                                      discountTax: "1.2")

        return [coupon1]
    }

    static func sampleItems() -> [OrderItem] {
        let item1 = OrderItem(itemID: 890,
                              name: "Fruits Basket (Mix & Match Product)",
                              productID: 52,
                              variationID: 0,
                              quantity: 2,
                              price: NSDecimalNumber(integerLiteral: 30),
                              sku: "",
                              subtotal: "50.00",
                              subtotalTax: "2.00",
                              taxClass: "",
                              taxes: [.init(taxID: 1, subtotal: "2", total: "1.2")],
                              total: "30.00",
                              totalTax: "1.20",
                              attributes: [])

        let item2 = OrderItem(itemID: 891,
                              name: "Fruits Bundle",
                              productID: 234,
                              variationID: 0,
                              quantity: 1.5,
                              price: NSDecimalNumber(integerLiteral: 0),
                              sku: "5555-A",
                              subtotal: "10.00",
                              subtotalTax: "0.40",
                              taxClass: "",
                              taxes: [.init(taxID: 1, subtotal: "0.4", total: "0")],
                              total: "0.00",
                              totalTax: "0.00",
                              attributes: [])

        return [item1, item2]
    }

    static func date(with dateString: String) -> Date {
        guard let date = DateFormatter.Defaults.dateTimeFormatter.date(from: dateString) else {
            return Date()
        }
        return date
    }

    static func taxes() -> [OrderItemTax] {
        return [OrderItemTax(taxID: 75, subtotal: "0.45", total: "0.45")]
    }

    static func samplePackageDetails() -> ShippingLabelPackagesResponse {
        return ShippingLabelPackagesResponse(storeOptions: sampleShippingLabelStoreOptions(),
                                             customPackages: sampleShippingLabelCustomPackages(),
                                             predefinedOptions: sampleShippingLabelPredefinedOptions(),
                                             unactivatedPredefinedOptions: sampleShippingLabelPredefinedOptions())
    }

    static func sampleShippingLabelStoreOptions() -> ShippingLabelStoreOptions {
        return ShippingLabelStoreOptions(currencySymbol: "$", dimensionUnit: "cm", weightUnit: "kg", originCountry: "US")
    }

    static func sampleShippingLabelCustomPackages() -> [ShippingLabelCustomPackage] {
        let customPackage1 = ShippingLabelCustomPackage(isUserDefined: true,
                                                        title: "Krabica",
                                                        isLetter: false,
                                                        dimensions: "1 x 2 x 3",
                                                        boxWeight: 1,
                                                        maxWeight: 0)
        let customPackage2 = ShippingLabelCustomPackage(isUserDefined: true,
                                                        title: "Obalka",
                                                        isLetter: true,
                                                        dimensions: "2 x 3 x 4",
                                                        boxWeight: 5,
                                                        maxWeight: 0)

        return [customPackage1, customPackage2]
    }

    static func sampleShippingLabelPredefinedOptions() -> [ShippingLabelPredefinedOption] {
        let predefinedPackages1 = [ShippingLabelPredefinedPackage(id: "small_flat_box",
                                                                  title: "Small Flat Rate Box",
                                                                  isLetter: false,
                                                                  dimensions: "21.91 x 13.65 x 4.13"),
                                  ShippingLabelPredefinedPackage(id: "medium_flat_box_top",
                                                                 title: "Medium Flat Rate Box 1, Top Loading",
                                                                 isLetter: false,
                                                                 dimensions: "28.57 x 22.22 x 15.24")]
        let predefinedOption1 = ShippingLabelPredefinedOption(title: "USPS Priority Mail Flat Rate Boxes",
                                                              providerID: "usps",
                                                              predefinedPackages: predefinedPackages1)

        let predefinedPackages2 = [ShippingLabelPredefinedPackage(id: "LargePaddedPouch",
                                                                  title: "Large Padded Pouch",
                                                                  isLetter: true,
                                                                  dimensions: "30.22 x 35.56 x 2.54")]
        let predefinedOption2 = ShippingLabelPredefinedOption(title: "DHL Express",
                                                              providerID: "dhlexpress",
                                                              predefinedPackages: predefinedPackages2)

        return [predefinedOption1, predefinedOption2]
    }
}<|MERGE_RESOLUTION|>--- conflicted
+++ resolved
@@ -70,14 +70,7 @@
     ///
     @Published private var isPackageWeightEdited: Bool = false
 
-<<<<<<< HEAD
-=======
-    /// Returns if the custom packages header should be shown in Package List
-    ///
-    var showCustomPackagesHeader: Bool {
-        return customPackages.count > 0
-    }
-
+    // TODO-4599: check this
     lazy var addNewPackageViewModel = ShippingLabelAddNewPackageViewModel(siteID: order.siteID,
                                                                           packagesResponse: packagesResponse,
                                                                           onCompletion: { [weak self] (customPackage, predefinedOption, packagesResponse) in
@@ -93,7 +86,6 @@
     ///
     private let onPackageSaveCompletion: (_ selectedPackages: [ShippingLabelPackageAttributes]) -> Void
 
->>>>>>> bf3c15a5
     init(order: Order,
          packagesResponse: ShippingLabelPackagesResponse?,
          selectedPackages: [ShippingLabelPackageAttributes],
@@ -112,12 +104,9 @@
         self.weightUnit = weightUnit
         self.packageListViewModel = ShippingLabelPackageListViewModel(packagesResponse: packagesResponse)
         self.selectedPackageID = selectedPackages.first?.packageID // TODO-4599: fix this
-<<<<<<< HEAD
-        self.packageListViewModel.delegate = self
-=======
         self.onPackageSyncCompletion = onPackageSyncCompletion
         self.onPackageSaveCompletion = onPackageSaveCompletion
->>>>>>> bf3c15a5
+        self.packageListViewModel.delegate = self
 
         configureResultsControllers()
         setDefaultPackage()
