import Combine
import UIKit
import SwiftUI
import Yosemite
import protocol Storage.StorageManagerType


/// View model for `ShippingLabelPackagesForm`.
///
final class ShippingLabelPackagesFormViewModel: ObservableObject {

    var foundMultiplePackages: Bool {
        selectedPackages.count > 1
    }

    /// Message displayed on the Move Item action sheet.
    ///
    @Published private(set) var moveItemActionSheetMessage: String = ""

    /// Option buttons displayed on the Move Item action sheet.
    ///
    @Published private(set) var moveItemActionSheetButtons: [ActionSheet.Button] = []

    /// References of view models for child items.
    ///
    @Published private(set) var itemViewModels: [ShippingLabelSinglePackageViewModel] = []

    /// Whether Done button on Package Details screen should be enabled.
    ///
    @Published private(set) var doneButtonEnabled: Bool = false

    private let order: Order
    private let stores: StoresManager
    private let storageManager: StorageManagerType
    private var resultsControllers: ShippingLabelPackageDetailsResultsControllers?
    private let onSelectionCompletion: (_ selectedPackages: [ShippingLabelPackageAttributes]) -> Void
    private let onPackageSyncCompletion: (_ packagesResponse: ShippingLabelPackagesResponse?) -> Void

    private var cancellables: Set<AnyCancellable> = []

    /// Validation states of all items.
    ///
    private var packagesValidation: [String: Bool] = [:] {
        didSet {
            configureDoneButton()
        }
    }

    /// List of packages that are validated.
    ///
    private var validatedPackages: [ShippingLabelPackageAttributes] {
        itemViewModels.compactMap {
            $0.validatedPackageAttributes
        }
    }

    /// List of selected package with basic info.
    ///
    @Published private var selectedPackages: [ShippingLabelPackageAttributes] = []

    /// Products contained inside the Order and fetched from Core Data
    ///
    @Published private var products: [Product] = []

    /// ProductVariations contained inside the Order and fetched from Core Data
    ///
    @Published private var productVariations: [ProductVariation] = []

    init(order: Order,
         packagesResponse: ShippingLabelPackagesResponse?,
         selectedPackages: [ShippingLabelPackageAttributes],
         onSelectionCompletion: @escaping (_ selectedPackages: [ShippingLabelPackageAttributes]) -> Void,
         onPackageSyncCompletion: @escaping (_ packagesResponse: ShippingLabelPackagesResponse?) -> Void,
         formatter: CurrencyFormatter = CurrencyFormatter(currencySettings: ServiceLocator.currencySettings),
         stores: StoresManager = ServiceLocator.stores,
         storageManager: StorageManagerType = ServiceLocator.storageManager,
         weightUnit: String? = ServiceLocator.shippingSettingsService.weightUnit) {
        self.order = order
        self.stores = stores
        self.storageManager = storageManager
        self.selectedPackages = selectedPackages
        self.onSelectionCompletion = onSelectionCompletion
        self.onPackageSyncCompletion = onPackageSyncCompletion

        configureResultsControllers()
        syncProducts()
        syncProductVariations()
        configureDefaultPackage()
        configureItemViewModels(order: order, packageResponse: packagesResponse)
    }

    func confirmPackageSelection() {
        onSelectionCompletion(validatedPackages)
    }
}

// MARK: - Helper methods
//
private extension ShippingLabelPackagesFormViewModel {
    /// If no initial packages was input, set up default package from last selected package ID and all order items.
    ///
    func configureDefaultPackage() {
        guard selectedPackages.isEmpty,
              let selectedPackageID = resultsControllers?.accountSettings?.lastSelectedPackageID else {
            return
        }
        let items = order.items.compactMap { ShippingLabelPackageItem(orderItem: $0,
                                                                      products: products,
                                                                      productVariations: productVariations) }
        selectedPackages = [ShippingLabelPackageAttributes(packageID: selectedPackageID,
                                                           totalWeight: "",
                                                           items: items)]
    }

    /// Set up item view models on change selected packages.
    ///
    func configureItemViewModels(order: Order, packageResponse: ShippingLabelPackagesResponse?) {
        $selectedPackages
            .map { selectedPackages -> [ShippingLabelSinglePackageViewModel] in
                return selectedPackages.enumerated().map { index, details in
                    return .init(order: order,
                                 orderItems: details.items,
                                 packagesResponse: packageResponse,
                                 selectedPackageID: details.packageID,
                                 totalWeight: details.totalWeight,
                                 isOriginalPackaging: details.isOriginalPackaging,
                                 onItemMoveRequest: { [weak self] productOrVariationID, packageName in
                        self?.updateMoveItemActionSheet(for: productOrVariationID, from: details, packageIndex: index, packageName: packageName)
                    },
                                 onPackageSwitch: { [weak self] newPackage in
                        self?.switchPackage(currentPackage: details, newPackage: newPackage)
                    },
                                 onPackagesSync: { [weak self] packagesResponse in
                        self?.onPackageSyncCompletion(packagesResponse)
                    })
                }
            }
            .sink { [weak self] viewModels in
                self?.itemViewModels = viewModels
                self?.observeItemViewModels()
            }
            .store(in: &cancellables)
    }

    /// Update title and buttons for the Move Item action sheet.
    ///
    func updateMoveItemActionSheet(for productOrVariationID: Int64,
                                   from currentPackage: ShippingLabelPackageAttributes,
                                   packageIndex: Int,
                                   packageName: String) {
        moveItemActionSheetMessage = String(format: Localization.moveItemActionSheetMessage, packageIndex + 1, packageName)
        moveItemActionSheetButtons = {
            var buttons: [ActionSheet.Button] = []

            if !currentPackage.isOriginalPackaging {
                let hasMultipleItems = currentPackage.items.count > 1 || currentPackage.items.first(where: { $0.quantity > 1 }) != nil
                if hasMultipleItems {
                    // Add option to add item to new package if current package has more than one item.
                    buttons.append(.default(Text(Localization.addToNewPackage)) { [weak self] in
                        self?.addItemToNewPackage(productOrVariationID: productOrVariationID, from: currentPackage)
                    })
                }

                // Add option to ship in original package
                buttons.append(.default(Text(Localization.shipInOriginalPackage)) { [weak self] in
                    self?.shipInOriginalPackage(productOrVariationID: productOrVariationID, from: currentPackage, packageIndex: packageIndex)
                })
            } else {
                buttons.append(.default(Text(Localization.addToNewPackage)) { [weak self] in
                    self?.addItemToNewPackage(productOrVariationID: productOrVariationID, from: currentPackage)
                })
            }
            buttons.append(.cancel())
            return buttons
        }()
    }

    /// Move the item with `productOrVariationID` from `currentPackage` to a new package,
    /// and update items within `currentPackage` to reflect the change.
    ///
    func shipInOriginalPackage(productOrVariationID: Int64, from currentPackage: ShippingLabelPackageAttributes, packageIndex: Int) {
        var updatedPackages: [ShippingLabelPackageAttributes] = []
<<<<<<< HEAD
        for package in selectedPackages {
            if package == currentPackage {
                let (matchingItem, updatedItems) = package.partitionItems(using: productOrVariationID)
=======
        for (index, package) in selectedPackages.enumerated() {
            if index == packageIndex {
                var matchingItem: ShippingLabelPackageItem?
                var updatedItems: [ShippingLabelPackageItem] = []
                for item in package.items {
                    if item.productOrVariationID == productOrVariationID, matchingItem == nil {
                        // If found an item with matching product or variation ID,
                        // create a copy of the item with quantity = 1.
                        matchingItem = ShippingLabelPackageItem(copy: item, quantity: 1)

                        // If the item has quantity > 1, create a copy of the item with the reduced quantity and append to the list.
                        if item.quantity > 1 {
                            let newItem = ShippingLabelPackageItem(copy: item, quantity: item.quantity - 1)
                            updatedItems.append(newItem)
                        }
                    } else {
                        updatedItems.append(item)
                    }
                }
>>>>>>> b87d3808

                guard let matchingItem = matchingItem else {
                    assertionFailure("⛔️ Cannot find item with product or variationID \(productOrVariationID) in current package!")
                    return
                }

                // If the resulting item list is not empty, create a copy of the package with the list.
                if updatedItems.isNotEmpty {
                    let updatedPackage = ShippingLabelPackageAttributes(packageID: package.packageID,
                                                                        totalWeight: package.totalWeight,
                                                                        items: updatedItems)
                    updatedPackages.append(updatedPackage)
                }

                // Create a package with original packaging box ID and the matching item.
                let originalPackage = ShippingLabelPackageAttributes(packageID: ShippingLabelPackageAttributes.originalPackagingBoxID,
                                                                     totalWeight: "",
                                                                     items: [matchingItem])
                updatedPackages.append(originalPackage)
            } else {
                updatedPackages.append(package)
            }
        }
        // This will trigger updating item view models, and therefore updates the package list UI.
        selectedPackages = updatedPackages
    }

    /// Move the item with `productOrVariationID` to a separate non-original package,
    /// and update the old package appropriately.
    ///
    func addItemToNewPackage(productOrVariationID: Int64, from currentPackage: ShippingLabelPackageAttributes) {
        var temporaryPackages = selectedPackages
        guard let foundIndex = temporaryPackages.firstIndex(of: currentPackage) else {
            return assertionFailure("⛔️ Cannot find current package in the list!")
        }

        // Remove current package from list
        temporaryPackages.remove(at: foundIndex)

        if !currentPackage.isOriginalPackaging {
            let (matchingItem, updatedItems) = currentPackage.partitionItems(using: productOrVariationID)

            guard let matchingItem = matchingItem else {
                assertionFailure("⛔️ Cannot find item with product or variationID \(productOrVariationID) in current package!")
                return
            }

            // If the resulting item list is not empty, create a copy of the package with the items,
            // and add the new package to the list.
            if updatedItems.isNotEmpty {
                let updatedPackage = ShippingLabelPackageAttributes(packageID: currentPackage.packageID,
                                                                    totalWeight: "",
                                                                    items: updatedItems)
                temporaryPackages.append(updatedPackage)
            }

            // Create new package with the matching item, using same package ID as current package's
            let newPackage = ShippingLabelPackageAttributes(packageID: currentPackage.packageID,
                                                            totalWeight: "",
                                                            items: [matchingItem])
            temporaryPackages.append(newPackage)
        } else {
            // Get last selected package ID to use as ID of the new package if possible.
            let selectedPackageID = resultsControllers?.accountSettings?.lastSelectedPackageID ?? ""
            let newPackage = ShippingLabelPackageAttributes(packageID: selectedPackageID,
                                                            totalWeight: "",
                                                            items: currentPackage.items)
            temporaryPackages.insert(newPackage, at: foundIndex)
        }
        // This will trigger updating item view models, and therefore updates the package list UI.
        selectedPackages = temporaryPackages
    }

    /// Update selected packages when user switch any package.
    ///
    func switchPackage(currentPackage: ShippingLabelPackageAttributes, newPackage: ShippingLabelPackageAttributes) {
        selectedPackages = selectedPackages.map { package in
            if package == currentPackage {
                return newPackage
            } else {
                return package
            }
        }
    }

    /// Observe validation state of each package and save it by package ID.
    ///
    func observeItemViewModels() {
        itemViewModels.forEach { item in
            item.$isValidPackage
                .sink { [weak self] isValid in
                    self?.packagesValidation[item.selectedPackageID] = isValid
                }
                .store(in: &cancellables)
        }
    }

    /// Disable Done button if any of the package validation fails.
    ///
    func configureDoneButton() {
        doneButtonEnabled = packagesValidation.first(where: { $0.value == false }) == nil
    }

    func configureResultsControllers() {
        resultsControllers = ShippingLabelPackageDetailsResultsControllers(siteID: order.siteID,
                                                                           orderItems: order.items,
                                                                           storageManager: storageManager,
           onProductReload: { [weak self] (products) in
            guard let self = self else { return }
            self.products = products
        }, onProductVariationsReload: { [weak self] (productVariations) in
            guard let self = self else { return }
            self.productVariations = productVariations
        })

        products = resultsControllers?.products ?? []
        productVariations = resultsControllers?.productVariations ?? []
    }
}

/// API Requests
///
private extension ShippingLabelPackagesFormViewModel {
    func syncProducts(onCompletion: ((Error?) -> ())? = nil) {
        let action = ProductAction.requestMissingProducts(for: order) { (error) in
            if let error = error {
                DDLogError("⛔️ Error synchronizing Products: \(error)")
                onCompletion?(error)
                return
            }

            onCompletion?(nil)
        }

        stores.dispatch(action)
    }

    func syncProductVariations(onCompletion: ((Error?) -> ())? = nil) {
        let action = ProductVariationAction.requestMissingVariations(for: order) { error in
            if let error = error {
                DDLogError("⛔️ Error synchronizing missing variations in an Order: \(error)")
                onCompletion?(error)
                return
            }
            onCompletion?(nil)
        }
        stores.dispatch(action)
    }
}

private extension ShippingLabelPackagesFormViewModel {
    enum Localization {
        static let moveItemActionSheetMessage = NSLocalizedString("This item is currently in Package %1$d: %2$@. Where would you like to move it?",
                                                                  comment: "Message in action sheet when an order item is about to " +
                                                                    "be moved on Package Details screen of Shipping Label flow. " +
                                                                    "The package name reads like: Package 1: Custom Envelope.")
        static let shipInOriginalPackage = NSLocalizedString("Ship in Original Packaging",
                                                             comment: "Option to ship in original packaging on action sheet when an order item is about to " +
                                                                "be moved on Package Details screen of Shipping Label flow.")
        static let addToNewPackage = NSLocalizedString("Add to new package",
                                                       comment: "Option to add item to new package on Package Details screen of Shipping Label flow.")
    }
}

// MARK: - Methods for rendering a SwiftUI Preview
//
extension ShippingLabelPackagesFormViewModel {

    static func sampleOrder() -> Order {
        return Order(siteID: 1234,
                     orderID: 963,
                     parentID: 0,
                     customerID: 11,
                     number: "963",
                     status: .processing,
                     currency: "USD",
                     customerNote: "",
                     dateCreated: date(with: "2018-04-03T23:05:12"),
                     dateModified: date(with: "2018-04-03T23:05:14"),
                     datePaid: date(with: "2018-04-03T23:05:14"),
                     discountTotal: "30.00",
                     discountTax: "1.20",
                     shippingTotal: "0.00",
                     shippingTax: "0.00",
                     total: "31.20",
                     totalTax: "1.20",
                     paymentMethodID: "stripe",
                     paymentMethodTitle: "Credit Card (Stripe)",
                     items: sampleItems(),
                     billingAddress: sampleAddress(),
                     shippingAddress: sampleAddress(),
                     shippingLines: sampleShippingLines(),
                     coupons: sampleCoupons(),
                     refunds: [],
                     fees: [])
    }

    static func sampleAddress() -> Address {
        return Address(firstName: "Johnny",
                       lastName: "Appleseed",
                       company: "",
                       address1: "234 70th Street",
                       address2: "",
                       city: "Niagara Falls",
                       state: "NY",
                       postcode: "14304",
                       country: "US",
                       phone: "333-333-3333",
                       email: "scrambled@scrambled.com")
    }

    static func sampleShippingLines() -> [ShippingLine] {
        return [ShippingLine(shippingID: 123,
                             methodTitle: "International Priority Mail Express Flat Rate",
                             methodID: "usps",
                             total: "133.00",
                             totalTax: "0.00",
                             taxes: [.init(taxID: 1, subtotal: "", total: "0.62125")])]
    }

    static func sampleCoupons() -> [OrderCouponLine] {
        let coupon1 = OrderCouponLine(couponID: 894,
                                      code: "30$off",
                                      discount: "30",
                                      discountTax: "1.2")

        return [coupon1]
    }

    static func sampleItems() -> [OrderItem] {
        let item1 = OrderItem(itemID: 890,
                              name: "Fruits Basket (Mix & Match Product)",
                              productID: 52,
                              variationID: 0,
                              quantity: 2,
                              price: NSDecimalNumber(integerLiteral: 30),
                              sku: "",
                              subtotal: "50.00",
                              subtotalTax: "2.00",
                              taxClass: "",
                              taxes: [.init(taxID: 1, subtotal: "2", total: "1.2")],
                              total: "30.00",
                              totalTax: "1.20",
                              attributes: [])

        let item2 = OrderItem(itemID: 891,
                              name: "Fruits Bundle",
                              productID: 234,
                              variationID: 0,
                              quantity: 1.5,
                              price: NSDecimalNumber(integerLiteral: 0),
                              sku: "5555-A",
                              subtotal: "10.00",
                              subtotalTax: "0.40",
                              taxClass: "",
                              taxes: [.init(taxID: 1, subtotal: "0.4", total: "0")],
                              total: "0.00",
                              totalTax: "0.00",
                              attributes: [])

        return [item1, item2]
    }

    static func date(with dateString: String) -> Date {
        guard let date = DateFormatter.Defaults.dateTimeFormatter.date(from: dateString) else {
            return Date()
        }
        return date
    }

    static func taxes() -> [OrderItemTax] {
        return [OrderItemTax(taxID: 75, subtotal: "0.45", total: "0.45")]
    }

    static func samplePackageDetails() -> ShippingLabelPackagesResponse {
        return ShippingLabelPackagesResponse(storeOptions: sampleShippingLabelStoreOptions(),
                                             customPackages: sampleShippingLabelCustomPackages(),
                                             predefinedOptions: sampleShippingLabelPredefinedOptions(),
                                             unactivatedPredefinedOptions: sampleShippingLabelPredefinedOptions())
    }

    static func sampleShippingLabelStoreOptions() -> ShippingLabelStoreOptions {
        return ShippingLabelStoreOptions(currencySymbol: "$", dimensionUnit: "cm", weightUnit: "kg", originCountry: "US")
    }

    static func sampleShippingLabelCustomPackages() -> [ShippingLabelCustomPackage] {
        let customPackage1 = ShippingLabelCustomPackage(isUserDefined: true,
                                                        title: "Krabica",
                                                        isLetter: false,
                                                        dimensions: "1 x 2 x 3",
                                                        boxWeight: 1,
                                                        maxWeight: 0)
        let customPackage2 = ShippingLabelCustomPackage(isUserDefined: true,
                                                        title: "Obalka",
                                                        isLetter: true,
                                                        dimensions: "2 x 3 x 4",
                                                        boxWeight: 5,
                                                        maxWeight: 0)

        return [customPackage1, customPackage2]
    }

    static func sampleShippingLabelPredefinedOptions() -> [ShippingLabelPredefinedOption] {
        let predefinedPackages1 = [ShippingLabelPredefinedPackage(id: "small_flat_box",
                                                                  title: "Small Flat Rate Box",
                                                                  isLetter: false,
                                                                  dimensions: "21.91 x 13.65 x 4.13"),
                                  ShippingLabelPredefinedPackage(id: "medium_flat_box_top",
                                                                 title: "Medium Flat Rate Box 1, Top Loading",
                                                                 isLetter: false,
                                                                 dimensions: "28.57 x 22.22 x 15.24")]
        let predefinedOption1 = ShippingLabelPredefinedOption(title: "USPS Priority Mail Flat Rate Boxes",
                                                              providerID: "USPS",
                                                              predefinedPackages: predefinedPackages1)

        let predefinedPackages2 = [ShippingLabelPredefinedPackage(id: "LargePaddedPouch",
                                                                  title: "Large Padded Pouch",
                                                                  isLetter: true,
                                                                  dimensions: "30.22 x 35.56 x 2.54")]
        let predefinedOption2 = ShippingLabelPredefinedOption(title: "DHL Express",
                                                              providerID: "DHL",
                                                              predefinedPackages: predefinedPackages2)

        return [predefinedOption1, predefinedOption2]
    }
}<|MERGE_RESOLUTION|>--- conflicted
+++ resolved
@@ -180,31 +180,9 @@
     ///
     func shipInOriginalPackage(productOrVariationID: Int64, from currentPackage: ShippingLabelPackageAttributes, packageIndex: Int) {
         var updatedPackages: [ShippingLabelPackageAttributes] = []
-<<<<<<< HEAD
-        for package in selectedPackages {
-            if package == currentPackage {
-                let (matchingItem, updatedItems) = package.partitionItems(using: productOrVariationID)
-=======
         for (index, package) in selectedPackages.enumerated() {
             if index == packageIndex {
-                var matchingItem: ShippingLabelPackageItem?
-                var updatedItems: [ShippingLabelPackageItem] = []
-                for item in package.items {
-                    if item.productOrVariationID == productOrVariationID, matchingItem == nil {
-                        // If found an item with matching product or variation ID,
-                        // create a copy of the item with quantity = 1.
-                        matchingItem = ShippingLabelPackageItem(copy: item, quantity: 1)
-
-                        // If the item has quantity > 1, create a copy of the item with the reduced quantity and append to the list.
-                        if item.quantity > 1 {
-                            let newItem = ShippingLabelPackageItem(copy: item, quantity: item.quantity - 1)
-                            updatedItems.append(newItem)
-                        }
-                    } else {
-                        updatedItems.append(item)
-                    }
-                }
->>>>>>> b87d3808
+                let (matchingItem, updatedItems) = package.partitionItems(using: productOrVariationID)
 
                 guard let matchingItem = matchingItem else {
                     assertionFailure("⛔️ Cannot find item with product or variationID \(productOrVariationID) in current package!")
