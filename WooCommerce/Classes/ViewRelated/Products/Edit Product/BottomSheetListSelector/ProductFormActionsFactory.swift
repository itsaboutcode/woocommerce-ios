import Yosemite

/// Edit actions in the product form. Each action allows the user to edit a subset of product properties.
enum ProductFormEditAction {
    case images
    case name
    case description
    case priceSettings
    case reviews
    case inventorySettings
    case shippingSettings
    case categories
    case tags
    case briefDescription
    // Affiliate products only
    case sku
    case externalURL
    // Grouped products only
    case groupedProducts
    // Variable products only
    case variations
}

/// Creates actions for different sections/UI on the product form.
struct ProductFormActionsFactory: ProductFormActionsFactoryProtocol {
    private let product: EditableProductModel
    private let isEditProductsRelease2Enabled: Bool
    private let isEditProductsRelease3Enabled: Bool

    init(product: EditableProductModel,
         isEditProductsRelease2Enabled: Bool,
         isEditProductsRelease3Enabled: Bool) {
        self.product = product
        self.isEditProductsRelease2Enabled = isEditProductsRelease2Enabled
        self.isEditProductsRelease3Enabled = isEditProductsRelease3Enabled
    }

    /// Returns an array of actions that are visible in the product form primary section.
    func primarySectionActions() -> [ProductFormEditAction] {
        guard isEditProductsRelease2Enabled || product.images.isEmpty == false else {
            return [
                .name,
                .description
            ]
        }

        return [
            .images,
            .name,
            .description
        ]
    }

    /// Returns an array of actions that are visible in the product form settings section.
    func settingsSectionActions() -> [ProductFormEditAction] {
        return visibleSettingsSectionActions()
    }

    /// Returns an array of actions that are visible in the product form bottom sheet.
    func bottomSheetActions() -> [ProductFormBottomSheetAction] {
        return allSettingsSectionActions().filter { settingsSectionActions().contains($0) == false }
            .compactMap { ProductFormBottomSheetAction(productFormAction: $0) }
    }
}

private extension ProductFormActionsFactory {
    /// All the editable actions in the settings section given the product and feature switches.
    func allSettingsSectionActions() -> [ProductFormEditAction] {
        switch product.product.productType {
        case .simple:
            return allSettingsSectionActionsForSimpleProduct()
        case .affiliate:
            return allSettingsSectionActionsForAffiliateProduct()
        case .grouped:
            return allSettingsSectionActionsForGroupedProduct()
        case .variable:
            return allSettingsSectionActionsForVariableProduct()
        default:
            assertionFailure("Product of type \(product.product.productType) should not be editable.")
            return []
        }
    }

    func allSettingsSectionActionsForSimpleProduct() -> [ProductFormEditAction] {
<<<<<<< HEAD
        let shouldShowReviewsRow = isEditProductsRelease3Enabled
        let shouldShowShippingSettingsRow = product.isShippingEnabled
=======
        let shouldShowShippingSettingsRow = product.isShippingEnabled()
>>>>>>> b505bb9b
        let shouldShowBriefDescriptionRow = isEditProductsRelease2Enabled
        let shouldShowCategoriesRow = isEditProductsRelease3Enabled
        let shouldShowTagsRow = isEditProductsRelease3Enabled

        let actions: [ProductFormEditAction?] = [
            .priceSettings,
            shouldShowReviewsRow ? .reviews: nil,
            shouldShowShippingSettingsRow ? .shippingSettings: nil,
            .inventorySettings,
            shouldShowCategoriesRow ? .categories: nil,
            shouldShowTagsRow ? .tags: nil,
            shouldShowBriefDescriptionRow ? .briefDescription: nil
        ]
        return actions.compactMap { $0 }
    }

    func allSettingsSectionActionsForAffiliateProduct() -> [ProductFormEditAction] {
        let shouldShowReviewsRow = isEditProductsRelease3Enabled
        let shouldShowBriefDescriptionRow = isEditProductsRelease2Enabled
        let shouldShowCategoriesRow = isEditProductsRelease3Enabled
        let shouldShowTagsRow = isEditProductsRelease3Enabled

        let actions: [ProductFormEditAction?] = [
            .priceSettings,
            shouldShowReviewsRow ? .reviews: nil,
            .externalURL,
            .sku,
            shouldShowCategoriesRow ? .categories: nil,
            shouldShowTagsRow ? .tags: nil,
            shouldShowBriefDescriptionRow ? .briefDescription: nil
        ]
        return actions.compactMap { $0 }
    }

    func allSettingsSectionActionsForGroupedProduct() -> [ProductFormEditAction] {
        let shouldShowReviewsRow = isEditProductsRelease3Enabled
        let shouldShowBriefDescriptionRow = isEditProductsRelease2Enabled
        let shouldShowCategoriesRow = isEditProductsRelease3Enabled
        let shouldShowTagsRow = isEditProductsRelease3Enabled

        let actions: [ProductFormEditAction?] = [
            .groupedProducts,
            shouldShowReviewsRow ? .reviews: nil,
            .sku,
            shouldShowCategoriesRow ? .categories: nil,
            shouldShowTagsRow ? .tags: nil,
            shouldShowBriefDescriptionRow ? .briefDescription: nil
        ]
        return actions.compactMap { $0 }
    }

    func allSettingsSectionActionsForVariableProduct() -> [ProductFormEditAction] {
        let shouldShowReviewsRow = isEditProductsRelease3Enabled
        let shouldShowBriefDescriptionRow = isEditProductsRelease2Enabled
        let shouldShowCategoriesRow = isEditProductsRelease3Enabled
        let shouldShowTagsRow = isEditProductsRelease3Enabled

        let actions: [ProductFormEditAction?] = [
            .variations,
            shouldShowReviewsRow ? .reviews: nil,
            shouldShowCategoriesRow ? .categories: nil,
            shouldShowTagsRow ? .tags: nil,
            shouldShowBriefDescriptionRow ? .briefDescription: nil
        ]
        return actions.compactMap { $0 }
    }
}

private extension ProductFormActionsFactory {
    func visibleSettingsSectionActions() -> [ProductFormEditAction] {
        return allSettingsSectionActions().compactMap({ $0 }).filter({ isVisibleInSettingsSection(action: $0) })
    }

    func isVisibleInSettingsSection(action: ProductFormEditAction) -> Bool {
        switch action {
        case .priceSettings:
            // The price settings action is always visible in the settings section.
            return true
        case .reviews:
            // The reviews action is always visible in the settings section.
            return true
        case .inventorySettings:
            let hasStockData = product.manageStock ? product.stockQuantity != nil: true
            return product.sku != nil || hasStockData
        case .shippingSettings:
            return product.weight.isNilOrEmpty == false ||
                product.dimensions.height.isNotEmpty || product.dimensions.width.isNotEmpty || product.dimensions.length.isNotEmpty
        case .categories:
            return product.product.categories.isNotEmpty
        case .tags:
            return product.product.tags.isNotEmpty
        case .briefDescription:
            return product.shortDescription.isNilOrEmpty == false
        // Affiliate products only.
        case .externalURL:
            // The external URL action is always visible in the settings section for an affiliate product.
            return true
        case .sku:
            return product.sku?.isNotEmpty == true
        // Grouped products only.
        case .groupedProducts:
            // The grouped products action is always visible in the settings section for a grouped product.
            return true
        // Variable products only.
        case .variations:
            // The variations row is always visible in the settings section for a variable product.
            return true
        default:
            return false
        }
    }
}<|MERGE_RESOLUTION|>--- conflicted
+++ resolved
@@ -82,12 +82,8 @@
     }
 
     func allSettingsSectionActionsForSimpleProduct() -> [ProductFormEditAction] {
-<<<<<<< HEAD
         let shouldShowReviewsRow = isEditProductsRelease3Enabled
-        let shouldShowShippingSettingsRow = product.isShippingEnabled
-=======
         let shouldShowShippingSettingsRow = product.isShippingEnabled()
->>>>>>> b505bb9b
         let shouldShowBriefDescriptionRow = isEditProductsRelease2Enabled
         let shouldShowCategoriesRow = isEditProductsRelease3Enabled
         let shouldShowTagsRow = isEditProductsRelease3Enabled
